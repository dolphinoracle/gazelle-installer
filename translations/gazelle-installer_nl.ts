--- conflicted
+++ resolved
@@ -2,11 +2,7 @@
 <context>
     <name>MInstall</name>
     <message>
-<<<<<<< HEAD
-        <location filename="minstall.cpp" line="107"/>
-=======
         <location filename="minstall.cpp" line="89"/>
->>>>>>> db1e4e5a
         <source>%1 is an independent Linux distribution based on Debian Stable.
 
 %1 uses some components from MEPIS Linux which are released under an Apache free license. Some MEPIS components have been modified for %1.
@@ -19,11 +15,7 @@
 Veel plezier met %1</translation>
     </message>
     <message>
-<<<<<<< HEAD
-        <location filename="minstall.cpp" line="108"/>
-=======
         <location filename="minstall.cpp" line="90"/>
->>>>>>> db1e4e5a
         <source>Support %1
 
 %1 is supported by people like you. Some help others at the support forum - %2, or translate help files into different languages, or make suggestions, write documentation, or help test new software.</source>
@@ -32,11 +24,7 @@
 %1 wordt ondersteund door mensen als u. Sommigen helpen anderen in het support forum - %2, of vertalen help bestanden naar verschillende talen, of geven suggesties, schrijven documentatie of helpen om nieuwe software uit te testen.</translation>
     </message>
     <message>
-<<<<<<< HEAD
-        <location filename="minstall.cpp" line="380"/>
-=======
         <location filename="minstall.cpp" line="448"/>
->>>>>>> db1e4e5a
         <source>
 
 The disk with the partition you selected for installation is failing.
@@ -49,24 +37,15 @@
 </translation>
     </message>
     <message>
-<<<<<<< HEAD
-        <location filename="minstall.cpp" line="381"/>
-=======
         <location filename="minstall.cpp" line="449"/>
->>>>>>> db1e4e5a
         <source>You are strongly advised to abort.
 </source>
         <translation>U wordt sterk aangeraden af te breken.
 </translation>
     </message>
     <message>
-<<<<<<< HEAD
-        <location filename="minstall.cpp" line="382"/>
-        <location filename="minstall.cpp" line="396"/>
-=======
         <location filename="minstall.cpp" line="450"/>
         <location filename="minstall.cpp" line="464"/>
->>>>>>> db1e4e5a
         <source>If unsure, please exit the Installer and run GSmartControl for more information.
 
 </source>
@@ -74,32 +53,11 @@
 </translation>
     </message>
     <message>
-<<<<<<< HEAD
-        <location filename="minstall.cpp" line="383"/>
-=======
         <location filename="minstall.cpp" line="451"/>
->>>>>>> db1e4e5a
         <source>Do you want to abort the installation?</source>
         <translation>Wilt u de installatie afbreken?</translation>
     </message>
     <message>
-<<<<<<< HEAD
-        <location filename="minstall.cpp" line="385"/>
-        <location filename="minstall.cpp" line="399"/>
-        <location filename="minstall.cpp" line="596"/>
-        <location filename="minstall.cpp" line="814"/>
-        <location filename="minstall.cpp" line="826"/>
-        <location filename="minstall.cpp" line="843"/>
-        <location filename="minstall.cpp" line="856"/>
-        <location filename="minstall.cpp" line="869"/>
-        <location filename="minstall.cpp" line="1132"/>
-        <location filename="minstall.cpp" line="1277"/>
-        <location filename="minstall.cpp" line="1282"/>
-        <location filename="minstall.cpp" line="1307"/>
-        <location filename="minstall.cpp" line="1800"/>
-        <location filename="minstall.cpp" line="1819"/>
-        <location filename="minstall.cpp" line="2340"/>
-=======
         <location filename="minstall.cpp" line="453"/>
         <location filename="minstall.cpp" line="467"/>
         <location filename="minstall.cpp" line="788"/>
@@ -116,28 +74,10 @@
         <location filename="minstall.cpp" line="1764"/>
         <location filename="minstall.cpp" line="2246"/>
         <location filename="minstall.cpp" line="2274"/>
->>>>>>> db1e4e5a
         <source>Yes</source>
         <translation>Ja</translation>
     </message>
     <message>
-<<<<<<< HEAD
-        <location filename="minstall.cpp" line="385"/>
-        <location filename="minstall.cpp" line="399"/>
-        <location filename="minstall.cpp" line="596"/>
-        <location filename="minstall.cpp" line="814"/>
-        <location filename="minstall.cpp" line="826"/>
-        <location filename="minstall.cpp" line="843"/>
-        <location filename="minstall.cpp" line="856"/>
-        <location filename="minstall.cpp" line="869"/>
-        <location filename="minstall.cpp" line="1132"/>
-        <location filename="minstall.cpp" line="1277"/>
-        <location filename="minstall.cpp" line="1282"/>
-        <location filename="minstall.cpp" line="1307"/>
-        <location filename="minstall.cpp" line="1800"/>
-        <location filename="minstall.cpp" line="1819"/>
-        <location filename="minstall.cpp" line="2340"/>
-=======
         <location filename="minstall.cpp" line="453"/>
         <location filename="minstall.cpp" line="467"/>
         <location filename="minstall.cpp" line="788"/>
@@ -154,16 +94,11 @@
         <location filename="minstall.cpp" line="1764"/>
         <location filename="minstall.cpp" line="2246"/>
         <location filename="minstall.cpp" line="2274"/>
->>>>>>> db1e4e5a
         <source>No</source>
         <translation>Nee</translation>
     </message>
     <message>
-<<<<<<< HEAD
-        <location filename="minstall.cpp" line="393"/>
-=======
         <location filename="minstall.cpp" line="461"/>
->>>>>>> db1e4e5a
         <source>Smartmon tool output:
 
 </source>
@@ -171,40 +106,25 @@
 </translation>
     </message>
     <message>
-<<<<<<< HEAD
-        <location filename="minstall.cpp" line="394"/>
-=======
         <location filename="minstall.cpp" line="462"/>
->>>>>>> db1e4e5a
         <source>The disk with the partition you selected for installation passes the S.M.A.R.T. monitor test (smartctl)
 </source>
         <translation>Bij de S.M.A.R.T. monitor test (smartctl) voldeed de door jou geselecteerde installatiepartitie.
 </translation>
     </message>
     <message>
-<<<<<<< HEAD
-        <location filename="minstall.cpp" line="395"/>
-=======
         <location filename="minstall.cpp" line="463"/>
->>>>>>> db1e4e5a
         <source>but the tests indicate it will have a higher than average failure rate in the upcoming year.
 </source>
         <translation>echter, de testen geven aan dat met een hogere dan gemiddelde faalfrequentie rekening moet worden gehouden gedurende de volgende 12 maanden.
 </translation>
     </message>
     <message>
-<<<<<<< HEAD
-        <location filename="minstall.cpp" line="397"/>
-=======
         <location filename="minstall.cpp" line="465"/>
->>>>>>> db1e4e5a
         <source>Do you want to continue?</source>
         <translation>WIlt u doorgaan?</translation>
     </message>
     <message>
-<<<<<<< HEAD
-        <location filename="minstall.cpp" line="425"/>
-=======
         <location filename="minstall.cpp" line="482"/>
         <source>The password needs to be at least
 %1 characters long. Please select
@@ -215,14 +135,10 @@
     </message>
     <message>
         <location filename="minstall.cpp" line="500"/>
->>>>>>> db1e4e5a
         <source>Ready to install %1 filesystem</source>
         <translation>Klaar om %1 bestandssysteem te installeren</translation>
     </message>
     <message>
-<<<<<<< HEAD
-        <location filename="minstall.cpp" line="594"/>
-=======
         <location filename="minstall.cpp" line="754"/>
         <source>Sorry, could not create %1 LUKS partition</source>
         <translation>Sorry, kon %1 LUKS partitie niet creëren</translation>
@@ -234,33 +150,20 @@
     </message>
     <message>
         <location filename="minstall.cpp" line="786"/>
->>>>>>> db1e4e5a
         <source>OK to format and use the entire disk (%1) for %2?</source>
         <translation>OK om de gehele schijf (%1) voor %2 te formatteren en te gebruiken?</translation>
     </message>
     <message>
-<<<<<<< HEAD
-        <location filename="minstall.cpp" line="606"/>
-=======
         <location filename="minstall.cpp" line="798"/>
->>>>>>> db1e4e5a
         <source>Creating required partitions</source>
         <translation>Aanmaken van de vereiste partities</translation>
     </message>
     <message>
-<<<<<<< HEAD
-        <location filename="minstall.cpp" line="681"/>
-=======
         <location filename="minstall.cpp" line="882"/>
->>>>>>> db1e4e5a
         <source>Formating EFI System Partition (ESP)</source>
         <translation>EFI Systeempartitie (ESP) Formatteren</translation>
     </message>
     <message>
-<<<<<<< HEAD
-        <location filename="minstall.cpp" line="719"/>
-        <location filename="minstall.cpp" line="910"/>
-=======
         <location filename="minstall.cpp" line="949"/>
         <location filename="minstall.cpp" line="1208"/>
         <location filename="minstall.cpp" line="1240"/>
@@ -271,14 +174,10 @@
     <message>
         <location filename="minstall.cpp" line="959"/>
         <location filename="minstall.cpp" line="1197"/>
->>>>>>> db1e4e5a
         <source>Formatting swap partition</source>
         <translation>Swap-partitie formatteren</translation>
     </message>
     <message>
-<<<<<<< HEAD
-        <location filename="minstall.cpp" line="728"/>
-=======
         <location filename="minstall.cpp" line="970"/>
         <location filename="minstall.cpp" line="1260"/>
         <source>Formatting boot partition</source>
@@ -286,80 +185,43 @@
     </message>
     <message>
         <location filename="minstall.cpp" line="976"/>
->>>>>>> db1e4e5a
         <source>Formatting root partition</source>
         <translation>Root-partitie formatteren</translation>
     </message>
     <message>
-<<<<<<< HEAD
-        <location filename="minstall.cpp" line="792"/>
-        <location filename="minstall.cpp" line="2253"/>
-        <location filename="minstall.cpp" line="2632"/>
-        <source>none - or existing</source>
-        <translation>geen - of bestaand</translation>
-    </message>
-    <message>
-        <location filename="minstall.cpp" line="806"/>
-=======
         <location filename="minstall.cpp" line="1069"/>
->>>>>>> db1e4e5a
         <source>You must choose a root partition.
 The root partition must be at least %1.</source>
         <translation>U moet een root partitie  kiezen.
 De root partitie moet tenminste %1 zijn.</translation>
     </message>
     <message>
-<<<<<<< HEAD
-        <location filename="minstall.cpp" line="812"/>
-        <source>The partition you selected for root, appears to be a MS-Windows partition.  Are you sure you want to reformat this partition?</source>
-        <translation>De partitie die u voor root hebt geselecteerd blijkt een MS-Windows partitie te zijn. Bent u er zeker van dat u deze partitie wilt formatteren?</translation>
-    </message>
-    <message>
-        <location filename="minstall.cpp" line="821"/>
-=======
         <location filename="minstall.cpp" line="1076"/>
         <source>The partition you selected for %1, is not a Linux partition. Are you sure you want to reformat this partition?</source>
         <translation>De partitie die u voor %1 geselecteerd hebt is geen Linux partitie. Bent u er zeker van dat u deze partitie wilt formatteren?</translation>
     </message>
     <message>
         <location filename="minstall.cpp" line="1087"/>
->>>>>>> db1e4e5a
         <source>OK to format and destroy all data on 
 %1 for the / (root) partition?</source>
         <translation>OK om alle gegevens te formatteren en te vernietigen op
 %1 voor de / (root) partitie?</translation>
     </message>
     <message>
-<<<<<<< HEAD
-        <location filename="minstall.cpp" line="823"/>
-=======
         <location filename="minstall.cpp" line="1089"/>
->>>>>>> db1e4e5a
         <source>All data on %1 will be deleted, except for /home
 OK to continue?</source>
         <translation>Alle gegevens op %1 zullen worden verwijderd, met uitzondering van /home
 OK om door te gaan?</translation>
     </message>
     <message>
-<<<<<<< HEAD
-        <location filename="minstall.cpp" line="841"/>
-=======
         <location filename="minstall.cpp" line="1106"/>
->>>>>>> db1e4e5a
         <source>OK to format and destroy all data on 
 %1 for the swap partition?</source>
         <translation>OK om alle gegevens op
 %1 te formatteren en te vernietigen voor de swap partitie?</translation>
     </message>
     <message>
-<<<<<<< HEAD
-        <location filename="minstall.cpp" line="854"/>
-        <source>The partition you selected for /home, appears to be a MS-Windows partition.  Are you sure you want to reformat this partition?</source>
-        <translation>De partitie die u hebt geselecteerd voor /home blijkt een Windows-partitie te zijn. Weet u zeker dat u deze partitie wilt formatteren?</translation>
-    </message>
-    <message>
-        <location filename="minstall.cpp" line="863"/>
-=======
         <location filename="minstall.cpp" line="1119"/>
         <location filename="minstall.cpp" line="1145"/>
         <source>The partition you selected for %1, is not a Linux partition.
@@ -369,23 +231,15 @@
     </message>
     <message>
         <location filename="minstall.cpp" line="1128"/>
->>>>>>> db1e4e5a
         <source>OK to reuse (no reformat) %1 as the /home partition?</source>
         <translation>OK om (zonder formatteren) %1 te gebruiken als de /home partitie?</translation>
     </message>
     <message>
-<<<<<<< HEAD
-        <location filename="minstall.cpp" line="865"/>
-=======
         <location filename="minstall.cpp" line="1130"/>
->>>>>>> db1e4e5a
         <source>OK to format and destroy all data on %1 for the /home partition?</source>
         <translation>OK om alle gegevens op %1 te formatteren en vernietigen voor de /home partitie?</translation>
     </message>
     <message>
-<<<<<<< HEAD
-        <location filename="minstall.cpp" line="876"/>
-=======
         <location filename="minstall.cpp" line="1158"/>
         <source>The partition you selected for /boot, is larger than expected.
 Are you sure you want to reformat this partition?</source>
@@ -394,108 +248,63 @@
     </message>
     <message>
         <location filename="minstall.cpp" line="1168"/>
->>>>>>> db1e4e5a
         <source>Preparing required partitions</source>
         <translation>De vereiste partities voorbereiden</translation>
     </message>
     <message>
-<<<<<<< HEAD
-        <location filename="minstall.cpp" line="930"/>
-=======
         <location filename="minstall.cpp" line="1229"/>
->>>>>>> db1e4e5a
         <source>Formatting the / (root) partition</source>
         <translation>De / (root) partitie formatteren</translation>
     </message>
     <message>
-<<<<<<< HEAD
-        <location filename="minstall.cpp" line="954"/>
-=======
         <location filename="minstall.cpp" line="1277"/>
->>>>>>> db1e4e5a
         <source>Mounting the /home partition</source>
         <translation>De /home partitie aankoppelen</translation>
     </message>
     <message>
-<<<<<<< HEAD
-        <location filename="minstall.cpp" line="969"/>
-=======
         <location filename="minstall.cpp" line="1303"/>
->>>>>>> db1e4e5a
         <source>Formatting the /home partition</source>
         <translation>De /home-partitie formatteren</translation>
     </message>
     <message>
-<<<<<<< HEAD
-        <location filename="minstall.cpp" line="1012"/>
-=======
         <location filename="minstall.cpp" line="1353"/>
->>>>>>> db1e4e5a
         <source>Mounting the / (root) partition</source>
         <translation>De / (root) partitie aankoppelen</translation>
     </message>
     <message>
-<<<<<<< HEAD
-        <location filename="minstall.cpp" line="1040"/>
-=======
         <location filename="minstall.cpp" line="1457"/>
->>>>>>> db1e4e5a
         <source>Creating system directories</source>
         <translation>Systeembestanden aanmaken</translation>
     </message>
     <message>
-<<<<<<< HEAD
-        <location filename="minstall.cpp" line="1130"/>
-=======
         <location filename="minstall.cpp" line="1577"/>
->>>>>>> db1e4e5a
         <source>OK to install GRUB bootloader at %1 ?</source>
         <translation>OK om GRUB bootloader op %1 te installeren?</translation>
     </message>
     <message>
-<<<<<<< HEAD
-        <location filename="minstall.cpp" line="1142"/>
-=======
         <location filename="minstall.cpp" line="1589"/>
->>>>>>> db1e4e5a
         <source>Please wait till GRUB is installed, it might take a couple of minutes.</source>
         <translation>Wacht alstublieft tot GRUB geïnstalleerd is, het kan enige minuten duren.</translation>
     </message>
     <message>
-<<<<<<< HEAD
-        <location filename="minstall.cpp" line="1181"/>
-=======
         <location filename="minstall.cpp" line="1629"/>
->>>>>>> db1e4e5a
         <source>Sorry, installing GRUB failed. This may be due to a change in the disk formatting. You can uncheck GRUB and finish installing then reboot to the LiveDVD or LiveUSB and repair the installation with the reinstall GRUB function.</source>
         <translation>Sorry, het installeren van GRUB is mislukt. Dit zou kunnen komen door een wijziging van het formatteren van de disk. U kunt GRUB uitvinken en verder installeren en dan rebooten naar de LiveDVD of LiveUSB en de installatie repareren met de herinstalleer GRUB functie.</translation>
     </message>
     <message>
-<<<<<<< HEAD
-        <location filename="minstall.cpp" line="1274"/>
-=======
         <location filename="minstall.cpp" line="1731"/>
->>>>>>> db1e4e5a
         <source>The home directory for %1 already exists.Would you like to reuse the old home directory?</source>
         <translation>De home-directory bestaat al voor %1. Wilt u de oude home-directory hergebruiken?</translation>
     </message>
     <message>
-<<<<<<< HEAD
-        <location filename="minstall.cpp" line="1280"/>
-=======
         <location filename="minstall.cpp" line="1737"/>
->>>>>>> db1e4e5a
         <source>Would you like to save the old home directory
 and create a new home directory?</source>
         <translation>Wilt u de oude home-directory bewaren
 en een nieuwe home-directory aanmaken?</translation>
     </message>
     <message>
-<<<<<<< HEAD
-        <location filename="minstall.cpp" line="1296"/>
-=======
         <location filename="minstall.cpp" line="1753"/>
->>>>>>> db1e4e5a
         <source>Sorry, failed to save old home directory. Before proceeding,
 you'll have to select a different username or
 delete a previously saved copy of your home directory.</source>
@@ -504,101 +313,56 @@
 een reeds opgeslagen kopie van uw home-directory te wissen.</translation>
     </message>
     <message>
-<<<<<<< HEAD
-        <location filename="minstall.cpp" line="1305"/>
-=======
         <location filename="minstall.cpp" line="1762"/>
->>>>>>> db1e4e5a
         <source>Would you like to delete the old home directory for %1?</source>
         <translation>Wilt u de oude home-directory wissen voor %1?</translation>
     </message>
     <message>
-<<<<<<< HEAD
-        <location filename="minstall.cpp" line="1315"/>
-=======
         <location filename="minstall.cpp" line="1772"/>
->>>>>>> db1e4e5a
         <source>Sorry, failed to delete old home directory. Before proceeding, 
 you&apos;ll have to select a different username.</source>
         <translation>Sorry. Het wissen van de oude home-directory is mislukt. Voordat u verder gaat
 dient u een andere gebruikersnaam te kiezen.</translation>
     </message>
     <message>
-<<<<<<< HEAD
-        <location filename="minstall.cpp" line="1322"/>
-=======
         <location filename="minstall.cpp" line="1779"/>
->>>>>>> db1e4e5a
         <source>You've chosen to not use, save or delete the old home directory.
 Before proceeding, you&apos;ll have to select a different username.</source>
         <translation>U hebt ervoor gekozen de oude home-directory niet te gebruiken, bewaren of te wissen.
 Voordat u verder gaat dient u een andere gebrukersnaam te kiezen.</translation>
     </message>
     <message>
-<<<<<<< HEAD
-        <location filename="minstall.cpp" line="1335"/>
-=======
         <location filename="minstall.cpp" line="1792"/>
->>>>>>> db1e4e5a
         <source>Sorry, failed to create user directory.</source>
         <translation>Sorry. Het aanmaken van een gebruikers-directory is mislukt.</translation>
     </message>
     <message>
-<<<<<<< HEAD
-        <location filename="minstall.cpp" line="1342"/>
-=======
         <location filename="minstall.cpp" line="1799"/>
->>>>>>> db1e4e5a
         <source>Sorry, failed to name user directory.</source>
         <translation>Sorry. Het benoemen van een gebruikers-directory is mislukt.</translation>
     </message>
     <message>
-<<<<<<< HEAD
-        <location filename="minstall.cpp" line="1367"/>
-=======
         <location filename="minstall.cpp" line="1824"/>
->>>>>>> db1e4e5a
         <source>Sorry, failed to save desktop changes.</source>
         <translation>Sorry, het is niet gelukt om desktop wijzigingen op te slaan.</translation>
     </message>
     <message>
-<<<<<<< HEAD
-        <location filename="minstall.cpp" line="1378"/>
-=======
         <location filename="minstall.cpp" line="1835"/>
->>>>>>> db1e4e5a
         <source>Sorry, failed to set ownership of user directory.</source>
         <translation>Sorry. Het instellen van het eigenaarsrecht van de gebruikers-directory is mislukt.</translation>
     </message>
     <message>
-<<<<<<< HEAD
-        <location filename="minstall.cpp" line="1431"/>
-        <source>Sorry, could not encrypt /home/</source>
-        <translation>Sorry, kon /home/ niet versleutelen</translation>
-    </message>
-    <message>
-        <location filename="minstall.cpp" line="1485"/>
-=======
         <location filename="minstall.cpp" line="1936"/>
->>>>>>> db1e4e5a
         <source>Sorry, unable to set root password.</source>
         <translation>Sorry. Het instellen van het root-wachtwoord is mislukt.</translation>
     </message>
     <message>
-<<<<<<< HEAD
-        <location filename="minstall.cpp" line="1512"/>
-=======
         <location filename="minstall.cpp" line="1949"/>
->>>>>>> db1e4e5a
         <source>Sorry, unable to set user password.</source>
         <translation>Sorry. Het instellen van het wachtwoord voor de gebruiker is mislukt.</translation>
     </message>
     <message>
-<<<<<<< HEAD
-        <location filename="minstall.cpp" line="1525"/>
-=======
         <location filename="minstall.cpp" line="1962"/>
->>>>>>> db1e4e5a
         <source>The user name needs to be at least
 2 characters long. Please select
 a longer name before proceeding.</source>
@@ -607,11 +371,7 @@
 een langere naam voordat u verder gaat.</translation>
     </message>
     <message>
-<<<<<<< HEAD
-        <location filename="minstall.cpp" line="1531"/>
-=======
         <location filename="minstall.cpp" line="1968"/>
->>>>>>> db1e4e5a
         <source>The user name cannot contain special
  characters or spaces.
 Please choose another name before proceeding.</source>
@@ -620,13 +380,8 @@
 Kies a.u.b. een andere naam voordat u doorgaat.</translation>
     </message>
     <message>
-<<<<<<< HEAD
-        <location filename="minstall.cpp" line="1538"/>
-        <location filename="minstall.cpp" line="1573"/>
-=======
         <location filename="minstall.cpp" line="1975"/>
         <location filename="minstall.cpp" line="2010"/>
->>>>>>> db1e4e5a
         <source>The user password needs to be at least
 2 characters long. Please select
 a longer password before proceeding.</source>
@@ -635,13 +390,8 @@
 een langer wachtwoord voordat u verder gaat.</translation>
     </message>
     <message>
-<<<<<<< HEAD
-        <location filename="minstall.cpp" line="1545"/>
-        <location filename="minstall.cpp" line="1580"/>
-=======
         <location filename="minstall.cpp" line="1982"/>
         <location filename="minstall.cpp" line="2017"/>
->>>>>>> db1e4e5a
         <source>The root password needs to be at least
 2 characters long. Please select
 a longer password before proceeding.</source>
@@ -650,11 +400,7 @@
 een langer wachtwoord voordat u verder gaat.</translation>
     </message>
     <message>
-<<<<<<< HEAD
-        <location filename="minstall.cpp" line="1554"/>
-=======
         <location filename="minstall.cpp" line="1991"/>
->>>>>>> db1e4e5a
         <source>Sorry that name is in use.
 Please select a different name.
 </source>
@@ -663,33 +409,21 @@
 </translation>
     </message>
     <message>
-<<<<<<< HEAD
-        <location filename="minstall.cpp" line="1561"/>
-=======
         <location filename="minstall.cpp" line="1998"/>
->>>>>>> db1e4e5a
         <source>The user password entries do
 not match.  Please try again.</source>
         <translation>De gebruikerswachtwoorden verschillen.
 Probeer a.u.b. opnieuw.</translation>
     </message>
     <message>
-<<<<<<< HEAD
-        <location filename="minstall.cpp" line="1567"/>
-=======
         <location filename="minstall.cpp" line="2004"/>
->>>>>>> db1e4e5a
         <source>The root password entries do
  not match.  Please try again.</source>
         <translation>De ingevoerde wachtwoorden voor &apos;root&apos; 
 verschillen. Probeer a.u.b. opnieuw.</translation>
     </message>
     <message>
-<<<<<<< HEAD
-        <location filename="minstall.cpp" line="1602"/>
-=======
         <location filename="minstall.cpp" line="2039"/>
->>>>>>> db1e4e5a
         <source>Sorry your computer name needs to be
 at least 2 characters long. You'll have to
 select a different name before proceeding.</source>
@@ -698,11 +432,7 @@
 een andere naam voordat u verder gaat.</translation>
     </message>
     <message>
-<<<<<<< HEAD
-        <location filename="minstall.cpp" line="1606"/>
-=======
         <location filename="minstall.cpp" line="2043"/>
->>>>>>> db1e4e5a
         <source>Sorry your computer name contains invalid characters.
 You'll have to select a different
 name before proceeding.</source>
@@ -710,11 +440,7 @@
 U moet een andere naam kiezen voordat u door gaat.</translation>
     </message>
     <message>
-<<<<<<< HEAD
-        <location filename="minstall.cpp" line="1612"/>
-=======
         <location filename="minstall.cpp" line="2049"/>
->>>>>>> db1e4e5a
         <source>Sorry your computer domain needs to be at least
 2 characters long. You'll have to select a different
 name before proceeding.</source>
@@ -723,11 +449,7 @@
 naam voordat u verder gaat.</translation>
     </message>
     <message>
-<<<<<<< HEAD
-        <location filename="minstall.cpp" line="1616"/>
-=======
         <location filename="minstall.cpp" line="2053"/>
->>>>>>> db1e4e5a
         <source>Sorry your computer domain contains invalid characters.
 You'll have to select a different
 name before proceeding.</source>
@@ -735,11 +457,7 @@
 U moet een andere naam kiezen voordat u door gaat.</translation>
     </message>
     <message>
-<<<<<<< HEAD
-        <location filename="minstall.cpp" line="1625"/>
-=======
         <location filename="minstall.cpp" line="2062"/>
->>>>>>> db1e4e5a
         <source>Sorry your workgroup needs to be at least
 2 characters long. You'll have to select a different
 name before proceeding.</source>
@@ -748,11 +466,7 @@
 naam voordat u verder gaat.</translation>
     </message>
     <message>
-<<<<<<< HEAD
-        <location filename="minstall.cpp" line="1797"/>
-=======
         <location filename="minstall.cpp" line="2243"/>
->>>>>>> db1e4e5a
         <source>Installation and configuration is complete.
 To use the new installation, reboot without the installation media.
 
@@ -763,34 +477,23 @@
 Wilt u nu opnieuw opstarten?</translation>
     </message>
     <message>
-<<<<<<< HEAD
-        <location filename="minstall.cpp" line="1818"/>
-=======
         <location filename="minstall.cpp" line="2273"/>
->>>>>>> db1e4e5a
         <source>The installation and configuration is incomplete.
 Do you really want to stop now?</source>
         <translation>De installatie en configuratie zijn niet voltooid.
 Wilt u werkelijk stoppen?</translation>
     </message>
     <message>
-<<<<<<< HEAD
-        <location filename="minstall.cpp" line="1919"/>
-=======
         <location filename="minstall.cpp" line="2325"/>
         <source>You must choose a separate boot partition when encrypting root.</source>
         <translation>U moet een aparte boot partitie kiezen als u root wilt versleutelen.</translation>
     </message>
     <message>
         <location filename="minstall.cpp" line="2391"/>
->>>>>>> db1e4e5a
         <source>&lt;p&gt;&lt;b&gt;General Instructions&lt;/b&gt;&lt;br/&gt;BEFORE PROCEEDING, CLOSE ALL OTHER APPLICATIONS.&lt;/p&gt;&lt;p&gt;On each page, please read the instructions, make your selections, and then click on Next when you are ready to proceed. You will be prompted for confirmation before any destructive actions are performed.&lt;/p&gt;&lt;p&gt;Installation requires about %1 of space. %2 or more is preferred. You can use the entire disk or you can put the installation on existing partitions. &lt;/p&gt;&lt;p&gt;If you are running Mac OS or Windows OS (from Vista onwards), you may have to use that system&apos;s software to set up partitions and boot manager before installing.&lt;/p&gt;&lt;p&gt;The ext2, ext3, ext4, jfs, xfs, btrfs and reiserfs Linux filesystems are supported and ext4 is recommended.&lt;/p&gt;</source>
         <translation>&lt;p&gt;&lt;b&gt;Algemene aanwijzingen&lt;/b&gt;&lt;br/&gt;VOORDAT U VERDER GAAT, SLUIT EERST ALLE ANDERE TOEPASSINGEN.&lt;/p&gt;&lt;p&gt;Lees de aanwijzingen op iedere pagina, maak uw keuze, en klik dan op Volgende als u weer verder wilt gaan. U wordt steeds om bevestiging gevraagd voordat een riskante handeling wordt uitgevoerd.&lt;/p&gt;&lt;p&gt;Installatie vereist ongeveer %1 aan ruimte, %2 of meer heeft de voorkeur. U kunt de gehele schijf gebruiken of u kunt installeren op bestaande partities. &lt;/p&gt;&lt;p&gt; Indien u Mac OS of Windows OS (Vista of nieuwer) gebruikt, dient U bij voorkeur de systeemsoftware van die OS&apos;n te gebruiken om de partities en boot manager in te stellen voor het installeren.&lt;/p&gt;&lt;p&gt;De ext2, ext3, ext4, jfs, xfs, btrfs en reiserfs Linux bestands-systemen worden ondersteund, en ext4 wordt aanbevolen.&lt;/p&gt;</translation>
     </message>
     <message>
-<<<<<<< HEAD
-        <location filename="minstall.cpp" line="1930"/>
-=======
         <location filename="minstall.cpp" line="2397"/>
         <source>&lt;p&gt;Autoinstall will place home on the root partition.&lt;/p&gt;</source>
         <translation>Autoinstallatie zal home op de root partitie plaatsen.&lt;p&gt;</translation>
@@ -814,270 +517,149 @@
     </message>
     <message>
         <location filename="minstall.cpp" line="2407"/>
->>>>>>> db1e4e5a
         <source>&lt;p&gt;&lt;b&gt;Limitations&lt;/b&gt;&lt;br/&gt;Remember, this software is provided AS-IS with no warranty what-so-ever. It&apos;s solely your responsibility to backup your data before proceeding.&lt;/p&gt;&lt;p&gt;&lt;b&gt;Choose Partitions&lt;/b&gt;&lt;br/&gt;%1 requires a root partition. The swap partition is optional but highly recommended. If you want to use the Suspend-to-Disk feature of %1, you will need a swap partition that is larger than your physical memory size.&lt;/p&gt;&lt;p&gt;If you choose a separate /home partition it will be easier for you to upgrade in the future, but this will not be possible if you are upgrading from an installation that does not have a separate home partition.&lt;/p&gt;&lt;p&gt;&lt;b&gt;Upgrading&lt;/b&gt;&lt;br/&gt;To upgrade from an existing Linux installation, select the same home partition as before and check the preference to preserve data in /home.&lt;/p&gt;&lt;p&gt;If you are preserving an existing /home directory tree located on your root partition, the installer will not reformat the root partition. As a result, the installation will take much longer than usual.&lt;/p&gt;&lt;p&gt;&lt;b&gt;Preferred Filesystem Type&lt;/b&gt;&lt;br/&gt;For %1, you may choose to format the partitions as ext2, ext3, ext4, jfs, xfs, btrfs or reiser. &lt;/p&gt;&lt;p&gt;Additional compression options are available for drives using btrfs. Lzo is fast, but the compression is lower. Zlib is slower, with higher compression.&lt;/p&gt;&lt;p&gt;&lt;b&gt;Bad Blocks&lt;/b&gt;&lt;br/&gt;If you choose ext2, ext3 or ext4 as the format type, you have the option of checking and correcting for bad blocks on the drive. The badblock check is very time consuming, so you may want to skip this step unless you suspect that your drive has bad blocks.&lt;/p&gt;</source>
         <translation>&lt;p&gt;&lt;b&gt;Beperkingen&lt;/b&gt;&lt;br/&gt;Weet dat in deze software wordt voorzien AS-IS, zonder enige garantie. Het is louter uw verantwoordelijkheid om uw gegevens op te slaan, voordat u verder gaat.&lt;/p&gt;&lt;p&gt;&lt;b&gt;Partities kiezen&lt;/b&gt;&lt;br/&gt;%1 vereist een root-partitie. De swap-partitie is optioneel, maar wordt sterk aanbevolen. Indien u de Suspend-to-Disk mogelijkheid van %1 wilt gebruiken, hebt u een swap-partitie nodig die groter is dan de omvang van het fysieke geheugen.&lt;/p&gt;&lt;p&gt;Indien u kiest voor een afzonderlijke /home-partitie zal het gemakkelijker zijn om in de toekomst op te waarderen, maar dit zal niet mogelijk zijn als u een installatie wilt opwaarderen zonder aparte /home-partitie.&lt;/p&gt;&lt;p&gt;&lt;b&gt;Opwaarderen&lt;/b&gt;&lt;br/&gt;Om een bestaande Linux-installatie op te waarderen, kies dezelfde home-partitie als voorheen en vink de voorkeur aan, om de gegevens op te slaan in /home.&lt;/p&gt;&lt;p&gt;Indien u een reeds bestaande /home-directory structuur bewaart die onderdeel uitmaakt van uw root-partitie, zal het installatieprogramma de root-partitie niet opnieuw formatteren. De installatie zal dientengevolge veel meer tijd in beslag nemen dan normaal.&lt;/p&gt;&lt;p&gt;&lt;b&gt;Aanbevolen type bestandssysteem&lt;/b&gt;&lt;br/&gt;Voor %1 kunt u ervoor kiezen om de partities te formatteren als ext2, ext3, ext4, jfs, xfs, btrfs of reiser. &lt;/p&gt;&lt;p&gt;Verdere compressie opties zijn beschikbaar voor schijven die btrfs gebruiken. Lzo is snel, maar de compressie is lager. Zlib is langzamer, met hogere compressie.&lt;/p&gt;&lt;p&gt;&lt;b&gt;Bad Blocks&lt;/b&gt;&lt;br/&gt;Als u kiest voor ext2, ext3 of ext4 als het format-type, hebt u de mogelijk om &apos;Bad Blocks&apos; op uw schijf op te sporen en te corrigeren. De bad block controle kost erg veel tijd, dus u kunt ervoor kiezen om deze stap over te slaan, tenzij u vermoedt dat uw schijf deze Bad Blocks heeft.&lt;/p&gt;</translation>
     </message>
     <message>
-<<<<<<< HEAD
-        <location filename="minstall.cpp" line="1955"/>
-=======
         <location filename="minstall.cpp" line="2432"/>
->>>>>>> db1e4e5a
         <source>Returning to Step 1 to select another disk.</source>
         <translation>Terugkeren naar stap 1 om een andere schijf te selecteren.</translation>
     </message>
     <message>
-<<<<<<< HEAD
-        <location filename="minstall.cpp" line="1959"/>
-=======
         <location filename="minstall.cpp" line="2436"/>
->>>>>>> db1e4e5a
         <source>&lt;p&gt;&lt;b&gt;Special Thanks&lt;/b&gt;&lt;br/&gt;Thanks to everyone who has chosen to support %1 with their time, money, suggestions, work, praise, ideas, promotion, and/or encouragement.&lt;/p&gt;&lt;p&gt;Without you there would be no %1.&lt;/p&gt;&lt;p&gt;%2 Dev Team&lt;/p&gt;</source>
         <translation>&lt;p&gt;&lt;b&gt;Speciale Dank&lt;/b&gt;&lt;br/&gt;Dank aan iedereen die ervoor gekozen heeft %1 te ondersteunen met hun tijd, geld, suggesties, werk, waardering, ideëen, promotie, en/of aanmoediging.&lt;/p&gt;&lt;p&gt;Zonder u zou er geen %1 zijn.&lt;/p&gt;&lt;p&gt;%2 Dev Team&lt;/p&gt;</translation>
     </message>
     <message>
-<<<<<<< HEAD
-        <location filename="minstall.cpp" line="1962"/>
-=======
         <location filename="minstall.cpp" line="2439"/>
->>>>>>> db1e4e5a
         <source>&lt;p&gt;&lt;b&gt;Installation in Progress&lt;/b&gt;&lt;br/&gt; %1 is installing.  For a fresh install, this will probably take 3-20 minutes, depending on the speed of your system and the size of any partitions you are reformatting.&lt;/p&gt;&lt;p&gt;If you click the Abort button, the installation will be stopped as soon as possible.&lt;/p&gt;</source>
         <translation>&lt;p&gt;&lt;b&gt;Voortgang van installatie&lt;/b&gt;&lt;br/&gt;%1 wordt geinstalleerd. Voor een nieuwe installatie zal dat ongeveer 3-20 minuten in beslag nemen, afhankelijk van de snelheid van uw systeem en de grootte van de partities die u formatteert.&lt;/p&gt;&lt;p&gt;Wanneer u de knop &apos;Afgelasten&apos; aanklikt, wordt de installatie zo snel mogelijk stopgezet.&lt;/p&gt;</translation>
     </message>
     <message>
-<<<<<<< HEAD
-        <location filename="minstall.cpp" line="1974"/>
-=======
         <location filename="minstall.cpp" line="2448"/>
->>>>>>> db1e4e5a
         <source>Failed to create required partitions.
 Returning to Step 1.</source>
         <translation>Het aanmaken van de vereiste partities is mislukt.
 Terugkeren naar stap 1.</translation>
     </message>
     <message>
-<<<<<<< HEAD
-        <location filename="minstall.cpp" line="1983"/>
-=======
         <location filename="minstall.cpp" line="2455"/>
->>>>>>> db1e4e5a
         <source>Failed to prepare chosen partitions.
 Returning to Step 1.</source>
         <translation>Het voorbereiden van de gekozen partities is mislukt.
 Terugkeren naar stap 1.</translation>
     </message>
     <message>
-<<<<<<< HEAD
-        <location filename="minstall.cpp" line="1997"/>
-=======
         <location filename="minstall.cpp" line="2467"/>
->>>>>>> db1e4e5a
         <source>&lt;p&gt;&lt;b&gt;Select Boot Method&lt;/b&gt;&lt;br/&gt; %1 uses the GRUB bootloader to boot %1 and MS-Windows. &lt;p&gt;By default GRUB2 is installed in the Master Boot Record or ESP (EFI System Partition for 64-bit UEFI boot systems) of your boot drive and replaces the boot loader you were using before. This is normal.&lt;/p&gt;&lt;p&gt;If you choose to install GRUB2 at root instead, then GRUB2 will be installed at the beginning of the root partition. This option is for experts only.&lt;/p&gt;&lt;p&gt;If you uncheck the Install GRUB box, GRUB will not be installed at this time. This option is for experts only.&lt;/p&gt;</source>
         <translation>&lt;p&gt;&lt;b&gt;Selecteer Opstartmethode&lt;/b&gt;&lt;br/&gt;%1 gebruikt de GRUB bootlader om %1 en MS-Windows op te starten. &lt;p&gt;Standaard is GRUB2 geïnstalleerd in het Master Boot Record of ESP (EFI Systeempartitie voor 64-bit UEFI opstartsystemen) van uw opstartschijf en deze vervangt de bootlader die u eerder gebruikte. Dit is normaal.&lt;/p&gt;&lt;p&gt;Als u er echter voor kiest om GRUB2 op root te installeren dan zal GRUB2 aan het begin van de rootpartitie geïnstalleerd worden. Deze optie is enkel voor experts.&lt;/p&gt;&lt;p&gt;Als u het Installeer GRUB hokje uitvinkt zal GRUB nu niet geïnstalleerd worden. Deze optie is enkel voor experts.&lt;/p&gt;</translation>
     </message>
     <message>
-<<<<<<< HEAD
-        <location filename="minstall.cpp" line="2006"/>
-=======
         <location filename="minstall.cpp" line="2476"/>
->>>>>>> db1e4e5a
         <source>&lt;p&gt;&lt;b&gt;Common Services to Enable&lt;/b&gt;&lt;br/&gt;Select any of these common services that you might need with your system configuration and the services will be started automatically when you start %1.&lt;/p&gt;</source>
         <translation>&lt;p&gt;&lt;b&gt;Instellen van Algemene Functies&lt;/b&gt;&lt;br/&gt;Selecteer de algemene functies die u nodig hebt in uw systeem-configuratie, en de diensten die automatisch moeten worden gestart wanneer u %1 opstart.&lt;/p&gt;</translation>
     </message>
     <message>
-<<<<<<< HEAD
-        <location filename="minstall.cpp" line="2013"/>
-=======
         <location filename="minstall.cpp" line="2483"/>
->>>>>>> db1e4e5a
         <source>&lt;p&gt;&lt;b&gt;Computer Identity&lt;/b&gt;&lt;br/&gt;The computer name is a common unique name which will identify your computer if it is on a network. The computer domain is unlikely to be used unless your ISP or local network requires it.&lt;/p&gt;&lt;p&gt;The computer and domain names can contain only alphanumeric characters, dots, hyphens. They cannot contain blank spaces, start or end with hyphens&lt;/p&gt;&lt;p&gt;The SaMBa Server needs to be activated if you want to use it to share some of your directories or printer with a local computer that is running MS-Windows or Mac OSX.&lt;/p&gt;</source>
         <translation>&lt;p&gt;&lt;b&gt;Computeridentiteit&lt;/b&gt;&lt;br/&gt;De computernaam is een algemene unieke naam die uw computer zal identificeren als deze zich in een netwerk bevindt. Het computerdomein wordt waarschijnlijk niet gebruikt tenzij uw internetaanbieder of locale netwerk het vereist.&lt;/p&gt;&lt;p&gt;De computer- en domeinnamen kunnen enkel alfanumerieke karakters, punten en streepjes bevatten. Ze kunnen geen spaties bevatten of beginnen of eindigen met streepjes.&lt;/p&gt;&lt;p&gt;De SaMBa Server moet worden geactiveerd als u het wilt gebruiken om bestandsmappen of een printer met een locale computer te delen die op MS-Windows of Mac OSX draait.&lt;/p&gt;</translation>
     </message>
     <message>
-<<<<<<< HEAD
-        <location filename="minstall.cpp" line="2022"/>
-=======
         <location filename="minstall.cpp" line="2492"/>
->>>>>>> db1e4e5a
         <source>&lt;p&gt;&lt;b&gt;Localization Defaults&lt;/b&gt;&lt;br/&gt;Set the default keyboard and locale. These will apply unless they are overridden later by the user.&lt;/p&gt;&lt;p&gt;&lt;b&gt;Configure Clock&lt;/b&gt;&lt;br/&gt;If you have an Apple or a pure Unix computer, by default the system clock is set to GMT or Universal Time. To change, check the box for &apos;System clock uses LOCAL.&apos;&lt;/p&gt;&lt;p&gt;&lt;b&gt;Timezone Settings&lt;/b&gt;&lt;br/&gt;The system boots with the timezone preset to GMT/UTC. To change the timezone, after you reboot into the new installation, right click on the clock in the Panel and select Properties.&lt;/p&gt;&lt;p&gt;&lt;b&gt;Service Settings&lt;/b&gt;&lt;br/&gt;Most users should not change the defaults. Users with low-resource computers sometimes want to disable unneeded services in order to keep the RAM usage as low as possible. Make sure you know what you are doing! </source>
         <translation>&lt;p&gt;&lt;b&gt;Lokalisatie Standaarden&lt;/b&gt;&lt;br/&gt;Stel het toetsenbord en de locatie in. Deze instelling wordt toegepast, tenzij ze later door de gebruiker wordt gewijzigd.&lt;/p&gt;&lt;p&gt;&lt;b&gt;Klok Instellen&lt;/b&gt;&lt;br/&gt;Wanneer u een Apple of een pure Unix computer hebt, dan wordt de systeem-tijd standaard ingesteld naar de GMT of de Wereldtijd. Om dat te veranderen vink het vakje &apos;Systeemklok gebruikt LOCAL&apos; aan.&lt;/p&gt;&lt;p&gt;&lt;b&gt;Tijdzone instellngen&lt;/b&gt;&lt;br/&gt;Het systeem start op met een tijdszone vooraf ingesteld op GMT/UTC. Wanneer u de tijdsinstelling wilt veranderen nadat u de nieuwe installatie hebt herstart, klik dan met de rechter muisknop op het paneel en selecteer vervolgens Eigenschappen.&lt;/p&gt;&lt;p&gt;&lt;b&gt;Service Instellingen&lt;/b&gt;&lt;br/&gt;De meeste gebruikers hoeven de standaard instellingen niet te wijzigen. Gebruikers van minder krachtige computers kunnen het beste niet-benodigde services uitschakelen teneinde het RAM gebruik zo laag mogelijk te houden. Zorg ervoor dat u weet wat u doet! </translation>
     </message>
     <message>
-<<<<<<< HEAD
-        <location filename="minstall.cpp" line="2030"/>
-=======
         <location filename="minstall.cpp" line="2501"/>
->>>>>>> db1e4e5a
         <source>&lt;p&gt;&lt;b&gt;Default User Login&lt;/b&gt;&lt;br/&gt;The root user is similar to the Administrator user in some other operating systems. You should not use the root user as your daily user account. Please enter the name for a new (default) user account that you will use on a daily basis. If needed, you can add other user accounts later with %1 User Manager. &lt;/p&gt;&lt;p&gt;&lt;b&gt;Passwords&lt;/b&gt;&lt;br/&gt;Enter a new password for your default user account and for the root account. Each password must be entered twice.&lt;/p&gt;</source>
         <translation>&lt;p&gt;&lt;b&gt;Aanmelden van de standaard-gebruiker&lt;/b&gt;&lt;br/&gt;De root-gebruiker is vergelijkbaar met de Administrator in bepaalde andere besturingssystemen. Gebruik de root-gebruiker liever niet als uw dagelijkse gebruikers-account. Vul de naam in voor een nieuwe (standaard-)gebruikersaccount dat u dagelijks zult gebruiken. Indien noodzakelijk, kunt u met %1 User Manager later nog andere gebruikersaccounts toevoegen.&lt;/p&gt;&lt;p&gt;&lt;b&gt;Wachtwoorden&lt;/b&gt;&lt;br/&gt;Vul een nieuw wachtwoord in voor uw standaard gebruikersaccount en voor de root-account. Ieder wachtwoord moet tweemaal worden ingevoerd.&lt;/p&gt;</translation>
     </message>
     <message>
-<<<<<<< HEAD
-        <location filename="minstall.cpp" line="2038"/>
-=======
         <location filename="minstall.cpp" line="2509"/>
->>>>>>> db1e4e5a
         <source>&lt;p&gt;&lt;b&gt;Congratulations!&lt;/b&gt;&lt;br/&gt;You have completed the installation of %1&lt;/p&gt;&lt;p&gt;&lt;b&gt;Finding Applications&lt;/b&gt;&lt;br/&gt;There are hundreds of excellent applications installed with %1 The best way to learn about them is to browse through the Menu and try them. Many of the apps were developed specifically for the %1 project. These are shown in the main menus. &lt;p&gt;In addition %1 includes many standard Linux applications that are run only from the command line and therefore do not show up in the Menu.&lt;/p&gt;</source>
         <translation>&lt;p&gt;&lt;b&gt;Gefeliciteerd!&lt;/b&gt;&lt;br/&gt;U hebt de installatie van%1 linux voltooid.&lt;/p&gt;&lt;p&gt;&lt;b&gt;Toepassingen opsporen&lt;/b&gt;&lt;br/&gt;Er bestaan honderden uitstekende toepassingen die met %1 worden mee-geinstalleerd. De beste manier om er meer over te weten te komen, is ze allereerst op te zoeken met het Menu en ze dan uit te proberen. Vele van deze toepassingen zijn speciaal ontwikkeld voor het %1 projecte. Ze zijn te vinden in de hoofdmenu. &lt;p&gt;In aansluiting daarop bevat %1 vele standaard Linux applicaties die alleen via de commandline worden gestart. Daarom zijn ze niet zichtbaar in het Menu.&lt;/p&gt;</translation>
     </message>
     <message>
-<<<<<<< HEAD
-        <location filename="minstall.cpp" line="2048"/>
-=======
         <location filename="minstall.cpp" line="2519"/>
->>>>>>> db1e4e5a
         <source>Enjoy using %1&lt;/b&gt;&lt;/p&gt;</source>
         <translation>Veel plezier met %1&lt;/b&gt;&lt;/p&gt;</translation>
     </message>
     <message>
-<<<<<<< HEAD
-        <location filename="minstall.cpp" line="2062"/>
-        <location filename="minstall.cpp" line="2076"/>
-=======
         <location filename="minstall.cpp" line="2534"/>
         <location filename="minstall.cpp" line="2548"/>
->>>>>>> db1e4e5a
         <source>Next</source>
         <translation>Volgende</translation>
     </message>
     <message>
-<<<<<<< HEAD
-        <location filename="minstall.cpp" line="2074"/>
-=======
         <location filename="minstall.cpp" line="2546"/>
->>>>>>> db1e4e5a
         <source>Finish</source>
         <translation>Voltooien</translation>
     </message>
     <message>
-<<<<<<< HEAD
-        <location filename="minstall.cpp" line="2339"/>
-        <source>%1 is installing, are you 
-sure you want to Close now?</source>
-        <translation>%1 wordt geinstalleerd, weet u
-zeker dat u nu wilt Afsluiten?</translation>
-    </message>
-    <message>
-        <location filename="minstall.cpp" line="2366"/>
-=======
         <location filename="minstall.cpp" line="2871"/>
->>>>>>> db1e4e5a
         <source>Deleting old system</source>
         <translation>Het oude systeem wissen</translation>
     </message>
     <message>
-<<<<<<< HEAD
-        <location filename="minstall.cpp" line="2376"/>
-=======
         <location filename="minstall.cpp" line="2881"/>
->>>>>>> db1e4e5a
         <source>Failed to delete old %1 on destination.
 Returning to Step 1.</source>
         <translation>Het wissen van het oude %1 op de bestemde plaats is mislukt.
 Terugkeren naar Stap 1.</translation>
     </message>
     <message>
-<<<<<<< HEAD
-        <location filename="minstall.cpp" line="2402"/>
-=======
         <location filename="minstall.cpp" line="2907"/>
->>>>>>> db1e4e5a
         <source>Copying new system</source>
         <translation>Kopiëren van het nieuwe systeem</translation>
     </message>
     <message>
-<<<<<<< HEAD
-        <location filename="minstall.cpp" line="2416"/>
-=======
         <location filename="minstall.cpp" line="2916"/>
->>>>>>> db1e4e5a
         <source>Fixing configuration</source>
         <translation>Herstellen van de configuratie</translation>
     </message>
     <message>
-<<<<<<< HEAD
-        <location filename="minstall.cpp" line="2475"/>
-=======
         <location filename="minstall.cpp" line="2949"/>
->>>>>>> db1e4e5a
         <source>Failed to write %1 to destination.
 Returning to Step 1.</source>
         <translation>Het schrijven van %1 naar de bestemde plaats is mislukt.
 Terugkeren naar Stap 1.</translation>
     </message>
     <message>
-<<<<<<< HEAD
-        <location filename="minstall.cpp" line="2502"/>
-=======
         <location filename="minstall.cpp" line="2975"/>
->>>>>>> db1e4e5a
         <source>&lt;p&gt;&lt;b&gt;Getting Help&lt;/b&gt;&lt;br/&gt;Basic information about %1 is at %2.&lt;/p&gt;&lt;p&gt;There are volunteers to help you at the %3 forum, %4&lt;/p&gt;&lt;p&gt;If you ask for help, please remember to describe your problem and your computer in some detail. Usually statements like &apos;it didn&apos;t work&apos; are not helpful.&lt;/p&gt;</source>
         <translation>&lt;p&gt;&lt;b&gt;Hulp verkrijgen&lt;/b&gt;&lt;br/&gt;Basis-informatie over %1 kunt u vinden op %2.&lt;/p&gt;&lt;p&gt;Er zijn vrijwilligers om u te helpen op het %3 forum, %4&lt;/p&gt;&lt;p&gt;Indien u om hulp vraagt, probeer dan uw probleem en uw computer zo gedetailleerd mogelijk te beschrijven. Een uitspraak als &apos;Het heeft niet gewerkt&apos; zijn niet behulpzaam.&lt;/p&gt;</translation>
     </message>
     <message>
-<<<<<<< HEAD
-        <location filename="minstall.cpp" line="2510"/>
-=======
         <location filename="minstall.cpp" line="2983"/>
->>>>>>> db1e4e5a
         <source>&lt;p&gt;&lt;b&gt;Repairing Your Installation&lt;/b&gt;&lt;br/&gt;If %1 stops working from the hard drive, sometimes it&apos;s possible to fix the problem by booting from LiveDVD or LiveUSB and running one of the included utilities in %1 or by using one of the regular Linux tools to repair the system.&lt;/p&gt;&lt;p&gt;You can also use your %1 LiveDVD or LiveUSB to recover data from MS-Windows systems!&lt;/p&gt;</source>
         <translation>&lt;p&gt;&lt;b&gt;Uw Installatie Repareren&lt;/b&gt;&lt;br/&gt;Wanneer %1 niet meer werkt vanaf de harde schijf is het soms mogelijk om het probleem op te lossen door op te starten met de LiveDVD of LiveUSB en een van de &apos;utilities&apos; te gebruiken uit %1 of door de reguliere Linux gereedschappen te gebruiken om het systeem te herstellen.&lt;/p&gt;&lt;p&gt;U kunt uw %1 LiveDVD of LiveUSB ook gebruiken om gegevens te redden van MS-Windows systemen!&lt;/p&gt;</translation>
     </message>
     <message>
-<<<<<<< HEAD
-        <location filename="minstall.cpp" line="2516"/>
-=======
         <location filename="minstall.cpp" line="2989"/>
->>>>>>> db1e4e5a
         <source>&lt;p&gt;&lt;b&gt;Support %1&lt;/b&gt;&lt;br/&gt;%1 is supported by people like you. Some help others at the support forum - %2 - or translate help files into different languages, or make suggestions, write documentation, or help test new software.&lt;/p&gt;</source>
         <translation>&lt;p&gt;&lt;b&gt;Ondersteuning van %1&lt;/b&gt;&lt;br/&gt;%1 wordt ondersteund door mensen als u. Sommigen zijn behulpzaam op het forum - %2 - of ze vertalen help-bestanden in de verschillende talen, doen suggesties, schrijven handleidingen of testen nieuwe software.&lt;/p&gt;</translation>
     </message>
     <message>
-<<<<<<< HEAD
-        <location filename="minstall.cpp" line="2523"/>
-=======
         <location filename="minstall.cpp" line="2996"/>
->>>>>>> db1e4e5a
         <source>&lt;p&gt;&lt;b&gt;Adjusting Your Sound Mixer&lt;/b&gt;&lt;br/&gt; %1 attempts to configure the sound mixer for you but sometimes it will be necessary for you to turn up volumes and unmute channels in the mixer in order to hear sound.&lt;/p&gt; &lt;p&gt;The mixer shortcut is located in the menu. Click on it to open the mixer. &lt;/p&gt;</source>
         <translation>&lt;p&gt;&lt;b&gt;Geluidsmixer instellen&lt;/b&gt;&lt;br/&gt; %1 probeert de geluidsmixer in te stellen, maar soms is het voor u noodzakelijk om het volume te verhogen, of kanalen in de mixer te ontmuten om geluid te horen.&lt;/p&gt;&lt;p&gt;De snelkoppeling voor de mixer is geplaatst in het menu. Klik erop om de mixer te openen.&lt;/p&gt;</translation>
     </message>
     <message>
-<<<<<<< HEAD
-        <location filename="minstall.cpp" line="2531"/>
-=======
         <location filename="minstall.cpp" line="3004"/>
->>>>>>> db1e4e5a
         <source>&lt;p&gt;&lt;b&gt;Keep Your Copy of %1 up-to-date&lt;/b&gt;&lt;br/&gt;For more information and updates please visit&lt;/p&gt;&lt;p&gt; %2&lt;/p&gt;</source>
         <translation>&lt;p&gt;&lt;b&gt;Houdt uw kopie van %1 up-to-date&lt;/b&gt;&lt;br/&gt;Voor meer informatie en updates, kijk aub op .&lt;/p&gt;&lt;p&gt; %2&lt;/p&gt;</translation>
     </message>
     <message>
-<<<<<<< HEAD
-        <location filename="minstall.cpp" line="2544"/>
-=======
         <location filename="minstall.cpp" line="3017"/>
->>>>>>> db1e4e5a
         <source>Confirmation</source>
         <translation>Bevestiging</translation>
     </message>
     <message>
-<<<<<<< HEAD
-        <location filename="minstall.cpp" line="2544"/>
-=======
         <location filename="minstall.cpp" line="3017"/>
->>>>>>> db1e4e5a
         <source>Are you sure you want to quit the application?</source>
         <translation>Weet u zeker dat u wilt stoppen met deze applicatie?</translation>
     </message>
     <message>
-<<<<<<< HEAD
-        <location filename="minstall.cpp" line="2559"/>
-        <source>This option also encrypts /swap, which will render the swap partition unable to be shared with other installed operating systems.</source>
-        <translation>Deze optie versleutelt ook /swap, wat het onmogelijk maakt dat de swap partitie gedeeld kan worden met andere geïnstalleerde besturingssystemen.</translation>
-    </message>
-    <message>
-        <location filename="minstall.cpp" line="2560"/>
-=======
         <location filename="minstall.cpp" line="3233"/>
         <source>If you choose to encrypt home partition you cannot use the option to preserve data in that partition</source>
         <translation>Als je ervoor kiest de home partitie te versleutelen kun je niet de optie om data te bewaren selecteren in die partitie</translation>
@@ -1085,7 +667,6 @@
     <message>
         <location filename="minstall.cpp" line="3234"/>
         <location filename="minstall.cpp" line="3256"/>
->>>>>>> db1e4e5a
         <source>OK</source>
         <translation>OK</translation>
     </message>
@@ -1186,27 +767,16 @@
         <translation>Behoud vrije schijfruimte tot:</translation>
     </message>
     <message>
-<<<<<<< HEAD
-        <location filename="meinstall.ui" line="412"/>
-=======
         <location filename="meinstall.ui" line="434"/>
->>>>>>> db1e4e5a
         <source>Auto-install using entire disk </source>
         <translation>Automatische installatie op de gehele schijf</translation>
     </message>
     <message>
-<<<<<<< HEAD
-        <location filename="meinstall.ui" line="428"/>
-=======
         <location filename="meinstall.ui" line="450"/>
->>>>>>> db1e4e5a
         <source>Custom install on existing partitions</source>
         <translation>Standaard installatie op bestaande partities</translation>
     </message>
     <message>
-<<<<<<< HEAD
-        <location filename="meinstall.ui" line="447"/>
-=======
         <location filename="meinstall.ui" line="463"/>
         <location filename="meinstall.ui" line="1137"/>
         <source>Encrypt</source>
@@ -1226,695 +796,389 @@
     </message>
     <message>
         <location filename="meinstall.ui" line="513"/>
->>>>>>> db1e4e5a
         <source>1b. Rearrange disk partitions (optional)</source>
         <translation>1b Schijfpartities opnieuw inrichten (optioneel)</translation>
     </message>
     <message>
-<<<<<<< HEAD
-        <location filename="meinstall.ui" line="474"/>
-=======
         <location filename="meinstall.ui" line="540"/>
->>>>>>> db1e4e5a
         <source>Modify partitions:</source>
         <translation>Partities aanpassen:</translation>
     </message>
     <message>
-<<<<<<< HEAD
-        <location filename="meinstall.ui" line="490"/>
-=======
         <location filename="meinstall.ui" line="556"/>
->>>>>>> db1e4e5a
         <source>Run partition tool...</source>
         <translation>Run partitie tool...</translation>
     </message>
     <message>
-<<<<<<< HEAD
-        <location filename="meinstall.ui" line="506"/>
-=======
         <location filename="meinstall.ui" line="572"/>
->>>>>>> db1e4e5a
         <source>1a. Choose disk for installation</source>
         <translation>1a. Kies schijf voor de installatie</translation>
     </message>
     <message>
-<<<<<<< HEAD
-        <location filename="meinstall.ui" line="536"/>
-=======
         <location filename="meinstall.ui" line="602"/>
->>>>>>> db1e4e5a
         <source>Use disk:</source>
         <translation>Gebruik schijf:</translation>
     </message>
     <message>
-<<<<<<< HEAD
-        <location filename="meinstall.ui" line="610"/>
-=======
         <location filename="meinstall.ui" line="676"/>
->>>>>>> db1e4e5a
         <source>2b. Preferences</source>
         <translation>2b. Voorkeuren</translation>
     </message>
     <message>
-<<<<<<< HEAD
-        <location filename="meinstall.ui" line="637"/>
-=======
         <location filename="meinstall.ui" line="703"/>
->>>>>>> db1e4e5a
         <source>Preserve data in /home (if upgrading)</source>
         <translation>Gegevens behouden in /home (bij opwaarderen)</translation>
     </message>
     <message>
-<<<<<<< HEAD
-        <location filename="meinstall.ui" line="656"/>
-=======
         <location filename="meinstall.ui" line="722"/>
->>>>>>> db1e4e5a
         <source>Check for badblocks (takes longer)</source>
         <translation>Zoek naar Bad-Blocks (duurt langer)</translation>
     </message>
     <message>
-<<<<<<< HEAD
-        <location filename="meinstall.ui" line="675"/>
-=======
         <location filename="meinstall.ui" line="741"/>
->>>>>>> db1e4e5a
         <source>2a. Choose partitions</source>
         <translation>2a Partities kiezen</translation>
     </message>
     <message>
-<<<<<<< HEAD
-        <location filename="meinstall.ui" line="703"/>
-        <location filename="meinstall.ui" line="902"/>
-=======
         <location filename="meinstall.ui" line="779"/>
         <location filename="meinstall.ui" line="994"/>
->>>>>>> db1e4e5a
         <source>ext4</source>
         <translation>ext4</translation>
     </message>
     <message>
-<<<<<<< HEAD
-        <location filename="meinstall.ui" line="708"/>
-        <location filename="meinstall.ui" line="907"/>
-=======
         <location filename="meinstall.ui" line="784"/>
         <location filename="meinstall.ui" line="999"/>
->>>>>>> db1e4e5a
         <source>ext3</source>
         <translation>ext3</translation>
     </message>
     <message>
-<<<<<<< HEAD
-        <location filename="meinstall.ui" line="713"/>
-        <location filename="meinstall.ui" line="912"/>
-=======
         <location filename="meinstall.ui" line="789"/>
         <location filename="meinstall.ui" line="1004"/>
->>>>>>> db1e4e5a
         <source>ext2</source>
         <translation>ext2</translation>
     </message>
     <message>
-<<<<<<< HEAD
-        <location filename="meinstall.ui" line="718"/>
-        <location filename="meinstall.ui" line="917"/>
-=======
         <location filename="meinstall.ui" line="794"/>
         <location filename="meinstall.ui" line="1009"/>
->>>>>>> db1e4e5a
         <source>jfs</source>
         <translation>jfs</translation>
     </message>
     <message>
-<<<<<<< HEAD
-        <location filename="meinstall.ui" line="723"/>
-        <location filename="meinstall.ui" line="922"/>
-=======
         <location filename="meinstall.ui" line="799"/>
         <location filename="meinstall.ui" line="1014"/>
->>>>>>> db1e4e5a
         <source>xfs</source>
         <translation>xfs</translation>
     </message>
     <message>
-<<<<<<< HEAD
-        <location filename="meinstall.ui" line="728"/>
-        <location filename="meinstall.ui" line="927"/>
-=======
         <location filename="meinstall.ui" line="804"/>
         <location filename="meinstall.ui" line="1019"/>
->>>>>>> db1e4e5a
         <source>btrfs</source>
         <translation>btrfs</translation>
     </message>
     <message>
-<<<<<<< HEAD
-        <location filename="meinstall.ui" line="733"/>
-        <location filename="meinstall.ui" line="932"/>
-=======
         <location filename="meinstall.ui" line="809"/>
         <location filename="meinstall.ui" line="1024"/>
->>>>>>> db1e4e5a
         <source>btrfs-zlib</source>
         <translation>btrfs-zlib</translation>
     </message>
     <message>
-<<<<<<< HEAD
-        <location filename="meinstall.ui" line="738"/>
-        <location filename="meinstall.ui" line="937"/>
-=======
         <location filename="meinstall.ui" line="814"/>
         <location filename="meinstall.ui" line="1029"/>
->>>>>>> db1e4e5a
         <source>btrfs-lzo</source>
         <translation>btrfs-lzo</translation>
     </message>
     <message>
-<<<<<<< HEAD
-        <location filename="meinstall.ui" line="743"/>
-        <location filename="meinstall.ui" line="942"/>
-=======
         <location filename="meinstall.ui" line="819"/>
         <location filename="meinstall.ui" line="1034"/>
->>>>>>> db1e4e5a
         <source>reiserfs</source>
         <translation>reisererfs</translation>
     </message>
     <message>
-<<<<<<< HEAD
-        <location filename="meinstall.ui" line="748"/>
-        <location filename="meinstall.ui" line="947"/>
-=======
         <location filename="meinstall.ui" line="824"/>
         <location filename="meinstall.ui" line="1039"/>
->>>>>>> db1e4e5a
         <source>reiser4</source>
         <translation>reiser4</translation>
     </message>
     <message>
-<<<<<<< HEAD
-        <location filename="meinstall.ui" line="784"/>
-=======
         <location filename="meinstall.ui" line="845"/>
         <source>boot:</source>
         <translation>boot:</translation>
     </message>
     <message>
         <location filename="meinstall.ui" line="870"/>
->>>>>>> db1e4e5a
         <source>Label</source>
         <translation>Label</translation>
     </message>
     <message>
-<<<<<<< HEAD
-        <location filename="meinstall.ui" line="803"/>
-=======
         <location filename="meinstall.ui" line="889"/>
->>>>>>> db1e4e5a
         <source>root:</source>
         <translation>root:</translation>
     </message>
     <message>
-<<<<<<< HEAD
-        <location filename="meinstall.ui" line="819"/>
-=======
         <location filename="meinstall.ui" line="905"/>
->>>>>>> db1e4e5a
         <source>swap:</source>
         <translation>swap:</translation>
     </message>
     <message>
-<<<<<<< HEAD
-        <location filename="meinstall.ui" line="835"/>
-=======
         <location filename="meinstall.ui" line="921"/>
->>>>>>> db1e4e5a
         <source>Location</source>
         <translation>Locatie</translation>
     </message>
     <message>
-<<<<<<< HEAD
-        <location filename="meinstall.ui" line="887"/>
-        <location filename="meinstall.ui" line="1374"/>
-=======
         <location filename="meinstall.ui" line="979"/>
         <location filename="meinstall.ui" line="1148"/>
         <location filename="meinstall.ui" line="1542"/>
->>>>>>> db1e4e5a
         <source>root</source>
         <translation>root</translation>
     </message>
     <message>
-<<<<<<< HEAD
-        <location filename="meinstall.ui" line="961"/>
-=======
         <location filename="meinstall.ui" line="1053"/>
->>>>>>> db1e4e5a
         <source>Type</source>
         <translation>Typ</translation>
     </message>
     <message>
-<<<<<<< HEAD
-        <location filename="meinstall.ui" line="977"/>
-=======
         <location filename="meinstall.ui" line="1069"/>
->>>>>>> db1e4e5a
         <source>home:</source>
         <translation>home:</translation>
     </message>
     <message>
-<<<<<<< HEAD
-        <location filename="meinstall.ui" line="1059"/>
-=======
         <location filename="meinstall.ui" line="1159"/>
         <source>2c. Encryption password</source>
         <translation>2c. Versleuteling wachtwoord</translation>
     </message>
     <message>
         <location filename="meinstall.ui" line="1227"/>
->>>>>>> db1e4e5a
         <source>3. Installation in progress</source>
         <translation>3. Installatievoortgang</translation>
     </message>
     <message>
-<<<<<<< HEAD
-        <location filename="meinstall.ui" line="1102"/>
-=======
         <location filename="meinstall.ui" line="1270"/>
->>>>>>> db1e4e5a
         <source>Abort</source>
         <translation>Stoppen</translation>
     </message>
     <message>
-<<<<<<< HEAD
-        <location filename="meinstall.ui" line="1105"/>
-        <location filename="meinstall.ui" line="1323"/>
-=======
         <location filename="meinstall.ui" line="1273"/>
         <location filename="meinstall.ui" line="1491"/>
->>>>>>> db1e4e5a
         <source>Alt+A</source>
         <translation>Alt+A</translation>
     </message>
     <message>
-<<<<<<< HEAD
-        <location filename="meinstall.ui" line="1144"/>
-=======
         <location filename="meinstall.ui" line="1312"/>
->>>>>>> db1e4e5a
         <source>Ready to install antiX Linux filesystem</source>
         <translation>Klaar om antiX Linux bestandssysteem te installeren</translation>
     </message>
     <message>
-<<<<<<< HEAD
-        <location filename="meinstall.ui" line="1166"/>
-=======
         <location filename="meinstall.ui" line="1334"/>
->>>>>>> db1e4e5a
         <source>Tips</source>
         <translation>Tips</translation>
     </message>
     <message>
-<<<<<<< HEAD
-        <location filename="meinstall.ui" line="1240"/>
-=======
         <location filename="meinstall.ui" line="1408"/>
->>>>>>> db1e4e5a
         <source>4. Select Boot Method</source>
         <translation>4. Selecteer opstartmethode</translation>
     </message>
     <message>
-<<<<<<< HEAD
-        <location filename="meinstall.ui" line="1273"/>
-=======
         <location filename="meinstall.ui" line="1441"/>
->>>>>>> db1e4e5a
         <source>MBR</source>
         <translation>MBR</translation>
     </message>
     <message>
-<<<<<<< HEAD
-        <location filename="meinstall.ui" line="1276"/>
-=======
         <location filename="meinstall.ui" line="1444"/>
->>>>>>> db1e4e5a
         <source>Alt+B</source>
         <translation>Alt+B</translation>
     </message>
     <message>
-<<<<<<< HEAD
-        <location filename="meinstall.ui" line="1304"/>
-=======
         <location filename="meinstall.ui" line="1472"/>
->>>>>>> db1e4e5a
         <source>Install on:</source>
         <translation>Installeer op:</translation>
     </message>
     <message>
-<<<<<<< HEAD
-        <location filename="meinstall.ui" line="1320"/>
-=======
         <location filename="meinstall.ui" line="1488"/>
->>>>>>> db1e4e5a
         <source>Install GRUB for Linux and Windows</source>
         <translation>Installeer GRUB voor Linux en Windows</translation>
     </message>
     <message>
-<<<<<<< HEAD
-        <location filename="meinstall.ui" line="1342"/>
-=======
         <location filename="meinstall.ui" line="1510"/>
->>>>>>> db1e4e5a
         <source>System boot disk:</source>
         <translation>Systeem opstartschijf:</translation>
     </message>
     <message>
-<<<<<<< HEAD
-        <location filename="meinstall.ui" line="1387"/>
-=======
         <location filename="meinstall.ui" line="1555"/>
->>>>>>> db1e4e5a
         <source>EFI System Partition</source>
         <translation>EFI Systeempartitie</translation>
     </message>
     <message>
-<<<<<<< HEAD
-        <location filename="meinstall.ui" line="1390"/>
-=======
         <location filename="meinstall.ui" line="1558"/>
->>>>>>> db1e4e5a
         <source>ESP</source>
         <translation>ESP</translation>
     </message>
     <message>
-<<<<<<< HEAD
-        <location filename="meinstall.ui" line="1460"/>
-=======
         <location filename="meinstall.ui" line="1628"/>
->>>>>>> db1e4e5a
         <source>Common Services to Enable</source>
         <translation>Algemene Services die geactiveerd kunnen worden</translation>
     </message>
     <message>
-<<<<<<< HEAD
-        <location filename="meinstall.ui" line="1500"/>
-=======
         <location filename="meinstall.ui" line="1668"/>
->>>>>>> db1e4e5a
         <source>Service</source>
         <translation>Dienst</translation>
     </message>
     <message>
-<<<<<<< HEAD
-        <location filename="meinstall.ui" line="1505"/>
-=======
         <location filename="meinstall.ui" line="1673"/>
->>>>>>> db1e4e5a
         <source>Description</source>
         <translation>Beschrijving</translation>
     </message>
     <message>
-<<<<<<< HEAD
-        <location filename="meinstall.ui" line="1541"/>
-=======
         <location filename="meinstall.ui" line="1709"/>
->>>>>>> db1e4e5a
         <source>5. Computer Network Names</source>
         <translation>5. Computer Netwerk Namen</translation>
     </message>
     <message>
-<<<<<<< HEAD
-        <location filename="meinstall.ui" line="1568"/>
-=======
         <location filename="meinstall.ui" line="1736"/>
->>>>>>> db1e4e5a
         <source>Workgroup</source>
         <translation>Werkgroep</translation>
     </message>
     <message>
-<<<<<<< HEAD
-        <location filename="meinstall.ui" line="1581"/>
-=======
         <location filename="meinstall.ui" line="1749"/>
->>>>>>> db1e4e5a
         <source>Workgroup:</source>
         <translation>Werkgroep:</translation>
     </message>
     <message>
-<<<<<<< HEAD
-        <location filename="meinstall.ui" line="1597"/>
-=======
         <location filename="meinstall.ui" line="1765"/>
->>>>>>> db1e4e5a
         <source>SaMBa Server for MS Networking</source>
         <translation>SaMBa server voor MS netwerk</translation>
     </message>
     <message>
-<<<<<<< HEAD
-        <location filename="meinstall.ui" line="1613"/>
-=======
         <location filename="meinstall.ui" line="1781"/>
->>>>>>> db1e4e5a
         <source>example.dom</source>
         <translation>voorbeeld.dom</translation>
     </message>
     <message>
-<<<<<<< HEAD
-        <location filename="meinstall.ui" line="1626"/>
-=======
         <location filename="meinstall.ui" line="1794"/>
->>>>>>> db1e4e5a
         <source>Computer domain:</source>
         <translation>Computerdomein:</translation>
     </message>
     <message>
-<<<<<<< HEAD
-        <location filename="meinstall.ui" line="1658"/>
-=======
         <location filename="meinstall.ui" line="1826"/>
->>>>>>> db1e4e5a
         <source>Computer name:</source>
         <translation>Computernaam:</translation>
     </message>
     <message>
-<<<<<<< HEAD
-        <location filename="meinstall.ui" line="1731"/>
-=======
         <location filename="meinstall.ui" line="1899"/>
->>>>>>> db1e4e5a
         <source>6d. Service Settings (advanced)</source>
         <translation>6d.  Services instellingen (geavanceerd)</translation>
     </message>
     <message>
-<<<<<<< HEAD
-        <location filename="meinstall.ui" line="1749"/>
-=======
         <location filename="meinstall.ui" line="1917"/>
->>>>>>> db1e4e5a
         <source>Adjust which services should run at startup</source>
         <translation>Stel in welke services moeten starten</translation>
     </message>
     <message>
-<<<<<<< HEAD
-        <location filename="meinstall.ui" line="1752"/>
-=======
         <location filename="meinstall.ui" line="1920"/>
->>>>>>> db1e4e5a
         <source>View</source>
         <translation>Bekijk</translation>
     </message>
     <message>
-<<<<<<< HEAD
-        <location filename="meinstall.ui" line="1781"/>
-=======
         <location filename="meinstall.ui" line="1949"/>
->>>>>>> db1e4e5a
         <source>6b. Configure Clock</source>
         <translation>6b. Configureer Klok</translation>
     </message>
     <message>
-<<<<<<< HEAD
-        <location filename="meinstall.ui" line="1809"/>
-=======
         <location filename="meinstall.ui" line="1977"/>
->>>>>>> db1e4e5a
         <source>Format:</source>
         <translation>Formaat:</translation>
     </message>
     <message>
-<<<<<<< HEAD
-        <location filename="meinstall.ui" line="1826"/>
-=======
         <location filename="meinstall.ui" line="1994"/>
->>>>>>> db1e4e5a
         <source>System clock uses LOCAL</source>
         <translation>Systeemklok gebruikt LOCAL</translation>
     </message>
     <message>
-<<<<<<< HEAD
-        <location filename="meinstall.ui" line="1855"/>
-=======
         <location filename="meinstall.ui" line="2023"/>
->>>>>>> db1e4e5a
         <source>6a. Localization Defaults</source>
         <translation>6a. Localisatie Standaarden</translation>
     </message>
     <message>
-<<<<<<< HEAD
-        <location filename="meinstall.ui" line="1885"/>
-=======
         <location filename="meinstall.ui" line="2053"/>
->>>>>>> db1e4e5a
         <source>Locale:</source>
         <translation>Lokale:</translation>
     </message>
     <message>
-<<<<<<< HEAD
-        <location filename="meinstall.ui" line="1914"/>
-=======
         <location filename="meinstall.ui" line="2082"/>
->>>>>>> db1e4e5a
         <source>6c. Timezone Settings</source>
         <translation>6c. Tijdzone Instellingen</translation>
     </message>
     <message>
-<<<<<<< HEAD
-        <location filename="meinstall.ui" line="1926"/>
-=======
         <location filename="meinstall.ui" line="2094"/>
->>>>>>> db1e4e5a
         <source>Timezone:</source>
         <translation>Tijdzone:</translation>
     </message>
     <message>
-<<<<<<< HEAD
-        <location filename="meinstall.ui" line="2003"/>
-=======
         <location filename="meinstall.ui" line="2171"/>
->>>>>>> db1e4e5a
         <source>7b. Root (administrator) Account</source>
         <translation>7b. Root (administrator) Account</translation>
     </message>
     <message>
-<<<<<<< HEAD
-        <location filename="meinstall.ui" line="2074"/>
-=======
         <location filename="meinstall.ui" line="2242"/>
->>>>>>> db1e4e5a
         <source>Confirm root password:</source>
         <translation>Bevestig root wachtwoord:</translation>
     </message>
     <message>
-<<<<<<< HEAD
-        <location filename="meinstall.ui" line="2090"/>
-=======
         <location filename="meinstall.ui" line="2258"/>
->>>>>>> db1e4e5a
         <source>Root password:</source>
         <translation>Root wachtwoord:</translation>
     </message>
     <message>
-<<<<<<< HEAD
-        <location filename="meinstall.ui" line="2109"/>
-=======
         <location filename="meinstall.ui" line="2277"/>
->>>>>>> db1e4e5a
         <source>7a. Default User Account</source>
         <translation>7a. Standaard Gerbruikersaccount</translation>
     </message>
     <message>
-<<<<<<< HEAD
-        <location filename="meinstall.ui" line="2189"/>
-=======
         <location filename="meinstall.ui" line="2357"/>
->>>>>>> db1e4e5a
         <source>username</source>
         <translation>gebruikersnaam</translation>
     </message>
     <message>
-<<<<<<< HEAD
-        <location filename="meinstall.ui" line="2202"/>
-=======
         <location filename="meinstall.ui" line="2370"/>
->>>>>>> db1e4e5a
         <source>Confirm user password:</source>
         <translation>Bevestig gebruikerswachtwoord:</translation>
     </message>
     <message>
-<<<<<<< HEAD
-        <location filename="meinstall.ui" line="2218"/>
-=======
         <location filename="meinstall.ui" line="2386"/>
->>>>>>> db1e4e5a
         <source>Default user password:</source>
         <translation>Wachtwoord voor de standaard gebruiker:</translation>
     </message>
     <message>
-<<<<<<< HEAD
-        <location filename="meinstall.ui" line="2234"/>
-=======
         <location filename="meinstall.ui" line="2402"/>
->>>>>>> db1e4e5a
         <source>Default user login name:</source>
         <translation>Aanmeldnaam voor de standaardgebruiker:</translation>
     </message>
     <message>
-<<<<<<< HEAD
-        <location filename="meinstall.ui" line="2253"/>
-=======
         <location filename="meinstall.ui" line="2421"/>
->>>>>>> db1e4e5a
         <source>Autologin</source>
         <translation>Autologin</translation>
     </message>
     <message>
-<<<<<<< HEAD
-        <location filename="meinstall.ui" line="2266"/>
-=======
         <location filename="meinstall.ui" line="2434"/>
->>>>>>> db1e4e5a
         <source>Show passwords</source>
         <translation>Toon wachtwoorden</translation>
     </message>
     <message>
-<<<<<<< HEAD
-        <location filename="meinstall.ui" line="2279"/>
-=======
         <location filename="meinstall.ui" line="2447"/>
->>>>>>> db1e4e5a
         <source>Desktop modifications made in the live environment will be carried over to the installed OS</source>
         <translation>Desktop aanpassingen gemaakt in de live omgeving zullen meegenomen worden naar het geïnstalleerde OS</translation>
     </message>
     <message>
-<<<<<<< HEAD
-        <location filename="meinstall.ui" line="2282"/>
-=======
         <location filename="meinstall.ui" line="2450"/>
->>>>>>> db1e4e5a
         <source>Save live desktop changes</source>
         <translation>Live desktop wijzigingen opslaan</translation>
     </message>
     <message>
-<<<<<<< HEAD
-        <location filename="meinstall.ui" line="2295"/>
-        <source>Encrypt /home</source>
-        <translation>Versleutel /home</translation>
-    </message>
-    <message>
-        <location filename="meinstall.ui" line="2327"/>
-=======
         <location filename="meinstall.ui" line="2482"/>
->>>>>>> db1e4e5a
         <source>Reminders</source>
         <translation>Herinneringen</translation>
     </message>
     <message>
-<<<<<<< HEAD
-        <location filename="meinstall.ui" line="2395"/>
-=======
         <location filename="meinstall.ui" line="2550"/>
->>>>>>> db1e4e5a
         <source>Close</source>
         <translation>Sluiten</translation>
     </message>
@@ -1935,11 +1199,7 @@
 <context>
     <name>QApplication</name>
     <message>
-<<<<<<< HEAD
-        <location filename="app.cpp" line="62"/>
-=======
         <location filename="app.cpp" line="74"/>
->>>>>>> db1e4e5a
         <source>The installer won't launch because it appears to be running already in the background.
 
 Please close it if possible, or run &apos;pkill minstall&apos; in terminal.</source>
@@ -1948,11 +1208,7 @@
 Sluit deze indien mogelijk, of voer &apos;pkill minstall&apos; uit in terminal.</translation>
     </message>
     <message>
-<<<<<<< HEAD
-        <location filename="app.cpp" line="70"/>
-=======
         <location filename="app.cpp" line="82"/>
->>>>>>> db1e4e5a
         <source>You are running 32bit OS started in 64 bit UEFI mode, the system will not be able to boot unless you select Legacy Boot or similar at restart.
 We recommend you quit now and restart in Legacy Boot
 
@@ -1963,29 +1219,17 @@
 Wilt u de installatie voortzetten?</translation>
     </message>
     <message>
-<<<<<<< HEAD
-        <location filename="app.cpp" line="74"/>
-=======
         <location filename="app.cpp" line="86"/>
->>>>>>> db1e4e5a
         <source>Yes</source>
         <translation>Ja</translation>
     </message>
     <message>
-<<<<<<< HEAD
-        <location filename="app.cpp" line="74"/>
-=======
         <location filename="app.cpp" line="86"/>
->>>>>>> db1e4e5a
         <source>No</source>
         <translation>Nee</translation>
     </message>
     <message>
-<<<<<<< HEAD
-        <location filename="app.cpp" line="87"/>
-=======
         <location filename="app.cpp" line="99"/>
->>>>>>> db1e4e5a
         <source>You must run this app as root.</source>
         <translation>U moet deze toepassing als root uitvoeren.</translation>
     </message>

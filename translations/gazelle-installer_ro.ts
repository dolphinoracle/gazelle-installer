--- conflicted
+++ resolved
@@ -2,11 +2,7 @@
 <context>
     <name>MInstall</name>
     <message>
-<<<<<<< HEAD
-        <location filename="minstall.cpp" line="107"/>
-=======
         <location filename="minstall.cpp" line="89"/>
->>>>>>> 71a1cb3b
         <source>%1 is an independent Linux distribution based on Debian Stable.
 
 %1 uses some components from MEPIS Linux which are released under an Apache free license. Some MEPIS components have been modified for %1.
@@ -19,11 +15,7 @@
 Enjoy using %1.</translation>
     </message>
     <message>
-<<<<<<< HEAD
-        <location filename="minstall.cpp" line="108"/>
-=======
         <location filename="minstall.cpp" line="90"/>
->>>>>>> 71a1cb3b
         <source>Support %1
 
 %1 is supported by people like you. Some help others at the support forum - %2, or translate help files into different languages, or make suggestions, write documentation, or help test new software.</source>
@@ -32,11 +24,7 @@
 %1 este susținut de către oameni ca tine care se ajută unii pe alții pe forumul comunității - %2, traduc fișiere de ajutor în diverse limbi, fac sugestii, scriu documentație, sau ajută la testarea programelor noi.</translation>
     </message>
     <message>
-<<<<<<< HEAD
-        <location filename="minstall.cpp" line="380"/>
-=======
         <location filename="minstall.cpp" line="448"/>
->>>>>>> 71a1cb3b
         <source>
 
 The disk with the partition you selected for installation is failing.
@@ -49,24 +37,15 @@
 </translation>
     </message>
     <message>
-<<<<<<< HEAD
-        <location filename="minstall.cpp" line="381"/>
-=======
         <location filename="minstall.cpp" line="449"/>
->>>>>>> 71a1cb3b
         <source>You are strongly advised to abort.
 </source>
         <translation>Vă sfătuim să întrerupeți instalarea.
 </translation>
     </message>
     <message>
-<<<<<<< HEAD
-        <location filename="minstall.cpp" line="382"/>
-        <location filename="minstall.cpp" line="396"/>
-=======
         <location filename="minstall.cpp" line="450"/>
         <location filename="minstall.cpp" line="464"/>
->>>>>>> 71a1cb3b
         <source>If unsure, please exit the Installer and run GSmartControl for more information.
 
 </source>
@@ -75,32 +54,11 @@
 </translation>
     </message>
     <message>
-<<<<<<< HEAD
-        <location filename="minstall.cpp" line="383"/>
-=======
         <location filename="minstall.cpp" line="451"/>
->>>>>>> 71a1cb3b
         <source>Do you want to abort the installation?</source>
         <translation>Doriți să opriți instalarea?</translation>
     </message>
     <message>
-<<<<<<< HEAD
-        <location filename="minstall.cpp" line="385"/>
-        <location filename="minstall.cpp" line="399"/>
-        <location filename="minstall.cpp" line="596"/>
-        <location filename="minstall.cpp" line="814"/>
-        <location filename="minstall.cpp" line="826"/>
-        <location filename="minstall.cpp" line="843"/>
-        <location filename="minstall.cpp" line="856"/>
-        <location filename="minstall.cpp" line="869"/>
-        <location filename="minstall.cpp" line="1132"/>
-        <location filename="minstall.cpp" line="1277"/>
-        <location filename="minstall.cpp" line="1282"/>
-        <location filename="minstall.cpp" line="1307"/>
-        <location filename="minstall.cpp" line="1800"/>
-        <location filename="minstall.cpp" line="1819"/>
-        <location filename="minstall.cpp" line="2340"/>
-=======
         <location filename="minstall.cpp" line="453"/>
         <location filename="minstall.cpp" line="467"/>
         <location filename="minstall.cpp" line="788"/>
@@ -117,28 +75,10 @@
         <location filename="minstall.cpp" line="1764"/>
         <location filename="minstall.cpp" line="2246"/>
         <location filename="minstall.cpp" line="2274"/>
->>>>>>> 71a1cb3b
         <source>Yes</source>
         <translation>Da</translation>
     </message>
     <message>
-<<<<<<< HEAD
-        <location filename="minstall.cpp" line="385"/>
-        <location filename="minstall.cpp" line="399"/>
-        <location filename="minstall.cpp" line="596"/>
-        <location filename="minstall.cpp" line="814"/>
-        <location filename="minstall.cpp" line="826"/>
-        <location filename="minstall.cpp" line="843"/>
-        <location filename="minstall.cpp" line="856"/>
-        <location filename="minstall.cpp" line="869"/>
-        <location filename="minstall.cpp" line="1132"/>
-        <location filename="minstall.cpp" line="1277"/>
-        <location filename="minstall.cpp" line="1282"/>
-        <location filename="minstall.cpp" line="1307"/>
-        <location filename="minstall.cpp" line="1800"/>
-        <location filename="minstall.cpp" line="1819"/>
-        <location filename="minstall.cpp" line="2340"/>
-=======
         <location filename="minstall.cpp" line="453"/>
         <location filename="minstall.cpp" line="467"/>
         <location filename="minstall.cpp" line="788"/>
@@ -155,16 +95,11 @@
         <location filename="minstall.cpp" line="1764"/>
         <location filename="minstall.cpp" line="2246"/>
         <location filename="minstall.cpp" line="2274"/>
->>>>>>> 71a1cb3b
         <source>No</source>
         <translation>Nu</translation>
     </message>
     <message>
-<<<<<<< HEAD
-        <location filename="minstall.cpp" line="393"/>
-=======
         <location filename="minstall.cpp" line="461"/>
->>>>>>> 71a1cb3b
         <source>Smartmon tool output:
 
 </source>
@@ -173,40 +108,25 @@
 </translation>
     </message>
     <message>
-<<<<<<< HEAD
-        <location filename="minstall.cpp" line="394"/>
-=======
         <location filename="minstall.cpp" line="462"/>
->>>>>>> 71a1cb3b
         <source>The disk with the partition you selected for installation passes the S.M.A.R.T. monitor test (smartctl)
 </source>
         <translation>Discul cu partiția selectă pentru instalare a trecut testul S.M.A.R.T (smartctl)
 </translation>
     </message>
     <message>
-<<<<<<< HEAD
-        <location filename="minstall.cpp" line="395"/>
-=======
         <location filename="minstall.cpp" line="463"/>
->>>>>>> 71a1cb3b
         <source>but the tests indicate it will have a higher than average failure rate in the upcoming year.
 </source>
         <translation>dar testul indică o probabilitate crescută de defectare in anul viitor.
 </translation>
     </message>
     <message>
-<<<<<<< HEAD
-        <location filename="minstall.cpp" line="397"/>
-=======
         <location filename="minstall.cpp" line="465"/>
->>>>>>> 71a1cb3b
         <source>Do you want to continue?</source>
         <translation>Doriți să continuați?</translation>
     </message>
     <message>
-<<<<<<< HEAD
-        <location filename="minstall.cpp" line="425"/>
-=======
         <location filename="minstall.cpp" line="482"/>
         <source>The password needs to be at least
 %1 characters long. Please select
@@ -217,14 +137,10 @@
     </message>
     <message>
         <location filename="minstall.cpp" line="500"/>
->>>>>>> 71a1cb3b
         <source>Ready to install %1 filesystem</source>
         <translation>Gata pentru a instala sistemul de fișiere %1</translation>
     </message>
     <message>
-<<<<<<< HEAD
-        <location filename="minstall.cpp" line="594"/>
-=======
         <location filename="minstall.cpp" line="754"/>
         <source>Sorry, could not create %1 LUKS partition</source>
         <translation>Ne pare rău, nu s-a putut crea partiția LUKS %1 </translation>
@@ -236,33 +152,20 @@
     </message>
     <message>
         <location filename="minstall.cpp" line="786"/>
->>>>>>> 71a1cb3b
         <source>OK to format and use the entire disk (%1) for %2?</source>
         <translation>E OK să se formateze și să se folosească întregul disc (%1) pentru %2?</translation>
     </message>
     <message>
-<<<<<<< HEAD
-        <location filename="minstall.cpp" line="606"/>
-=======
         <location filename="minstall.cpp" line="798"/>
->>>>>>> 71a1cb3b
         <source>Creating required partitions</source>
         <translation>Se crează partițiile necesare</translation>
     </message>
     <message>
-<<<<<<< HEAD
-        <location filename="minstall.cpp" line="681"/>
-=======
         <location filename="minstall.cpp" line="882"/>
->>>>>>> 71a1cb3b
         <source>Formating EFI System Partition (ESP)</source>
         <translation>Formatarea partiției sistemului EFI (ESP)</translation>
     </message>
     <message>
-<<<<<<< HEAD
-        <location filename="minstall.cpp" line="719"/>
-        <location filename="minstall.cpp" line="910"/>
-=======
         <location filename="minstall.cpp" line="949"/>
         <location filename="minstall.cpp" line="1208"/>
         <location filename="minstall.cpp" line="1240"/>
@@ -273,14 +176,10 @@
     <message>
         <location filename="minstall.cpp" line="959"/>
         <location filename="minstall.cpp" line="1197"/>
->>>>>>> 71a1cb3b
         <source>Formatting swap partition</source>
         <translation>Se formatează partiția swap</translation>
     </message>
     <message>
-<<<<<<< HEAD
-        <location filename="minstall.cpp" line="728"/>
-=======
         <location filename="minstall.cpp" line="970"/>
         <location filename="minstall.cpp" line="1260"/>
         <source>Formatting boot partition</source>
@@ -288,82 +187,43 @@
     </message>
     <message>
         <location filename="minstall.cpp" line="976"/>
->>>>>>> 71a1cb3b
         <source>Formatting root partition</source>
         <translation>Se formateaza partiția root</translation>
     </message>
     <message>
-<<<<<<< HEAD
-        <location filename="minstall.cpp" line="792"/>
-        <location filename="minstall.cpp" line="2253"/>
-        <location filename="minstall.cpp" line="2632"/>
-        <source>none - or existing</source>
-        <translation>niciuna - sau existentă</translation>
-    </message>
-    <message>
-        <location filename="minstall.cpp" line="806"/>
-=======
         <location filename="minstall.cpp" line="1069"/>
->>>>>>> 71a1cb3b
         <source>You must choose a root partition.
 The root partition must be at least %1.</source>
         <translation>Trebuie să alegeți o partiție root.
 Partiția root trebuie să aibă cel puțin %1 GB.</translation>
     </message>
     <message>
-<<<<<<< HEAD
-        <location filename="minstall.cpp" line="812"/>
-        <source>The partition you selected for root, appears to be a MS-Windows partition.  Are you sure you want to reformat this partition?</source>
-        <translation>Partiția aleasă pentru root pare să fie o partiție MS-Windows.
-Sigur vreți să reformatați această partiție?</translation>
-    </message>
-    <message>
-        <location filename="minstall.cpp" line="821"/>
-=======
         <location filename="minstall.cpp" line="1076"/>
         <source>The partition you selected for %1, is not a Linux partition. Are you sure you want to reformat this partition?</source>
         <translation>Partiția aleasă pentru %1 nu e o partiție Linux. Sigur vreți să reformatați această partiție?</translation>
     </message>
     <message>
         <location filename="minstall.cpp" line="1087"/>
->>>>>>> 71a1cb3b
         <source>OK to format and destroy all data on 
 %1 for the / (root) partition?</source>
         <translation>E OK să se formateze și să se distrugă toate
 datele pe %1 pentru partiția / (root)?</translation>
     </message>
     <message>
-<<<<<<< HEAD
-        <location filename="minstall.cpp" line="823"/>
-=======
         <location filename="minstall.cpp" line="1089"/>
->>>>>>> 71a1cb3b
         <source>All data on %1 will be deleted, except for /home
 OK to continue?</source>
         <translation>Toate datele de pe% 1 vor fi șterse, cu excepția pentru /home
  OK pentru a continua?</translation>
     </message>
     <message>
-<<<<<<< HEAD
-        <location filename="minstall.cpp" line="841"/>
-=======
         <location filename="minstall.cpp" line="1106"/>
->>>>>>> 71a1cb3b
         <source>OK to format and destroy all data on 
 %1 for the swap partition?</source>
         <translation>E OK să se formateze și să se distrugă toate datele 
 pe %1 pentru partiția swap?</translation>
     </message>
     <message>
-<<<<<<< HEAD
-        <location filename="minstall.cpp" line="854"/>
-        <source>The partition you selected for /home, appears to be a MS-Windows partition.  Are you sure you want to reformat this partition?</source>
-        <translation>Partiția aleasă pentru /home pare să fie o partiție MS-Windows.
-Sigur vreți să reformatați această partiție?</translation>
-    </message>
-    <message>
-        <location filename="minstall.cpp" line="863"/>
-=======
         <location filename="minstall.cpp" line="1119"/>
         <location filename="minstall.cpp" line="1145"/>
         <source>The partition you selected for %1, is not a Linux partition.
@@ -373,23 +233,15 @@
     </message>
     <message>
         <location filename="minstall.cpp" line="1128"/>
->>>>>>> 71a1cb3b
         <source>OK to reuse (no reformat) %1 as the /home partition?</source>
         <translation>E OK să se refolosească (făra reformatare) %1 ca partiție /home?</translation>
     </message>
     <message>
-<<<<<<< HEAD
-        <location filename="minstall.cpp" line="865"/>
-=======
         <location filename="minstall.cpp" line="1130"/>
->>>>>>> 71a1cb3b
         <source>OK to format and destroy all data on %1 for the /home partition?</source>
         <translation>E OK să se formateze și să se distrugă toate datele pe %1 pentru partiția /home?</translation>
     </message>
     <message>
-<<<<<<< HEAD
-        <location filename="minstall.cpp" line="876"/>
-=======
         <location filename="minstall.cpp" line="1158"/>
         <source>The partition you selected for /boot, is larger than expected.
 Are you sure you want to reformat this partition?</source>
@@ -398,108 +250,63 @@
     </message>
     <message>
         <location filename="minstall.cpp" line="1168"/>
->>>>>>> 71a1cb3b
         <source>Preparing required partitions</source>
         <translation>Se prepară partițiile necesare</translation>
     </message>
     <message>
-<<<<<<< HEAD
-        <location filename="minstall.cpp" line="930"/>
-=======
         <location filename="minstall.cpp" line="1229"/>
->>>>>>> 71a1cb3b
         <source>Formatting the / (root) partition</source>
         <translation>Formatare partiție / (root)</translation>
     </message>
     <message>
-<<<<<<< HEAD
-        <location filename="minstall.cpp" line="954"/>
-=======
         <location filename="minstall.cpp" line="1277"/>
->>>>>>> 71a1cb3b
         <source>Mounting the /home partition</source>
         <translation>Se montează partiția /home</translation>
     </message>
     <message>
-<<<<<<< HEAD
-        <location filename="minstall.cpp" line="969"/>
-=======
         <location filename="minstall.cpp" line="1303"/>
->>>>>>> 71a1cb3b
         <source>Formatting the /home partition</source>
         <translation>Formatează partiția /home</translation>
     </message>
     <message>
-<<<<<<< HEAD
-        <location filename="minstall.cpp" line="1012"/>
-=======
         <location filename="minstall.cpp" line="1353"/>
->>>>>>> 71a1cb3b
         <source>Mounting the / (root) partition</source>
         <translation>Se montează partiția / (root)</translation>
     </message>
     <message>
-<<<<<<< HEAD
-        <location filename="minstall.cpp" line="1040"/>
-=======
         <location filename="minstall.cpp" line="1457"/>
->>>>>>> 71a1cb3b
         <source>Creating system directories</source>
         <translation>Se crează directoarele sistemului</translation>
     </message>
     <message>
-<<<<<<< HEAD
-        <location filename="minstall.cpp" line="1130"/>
-=======
         <location filename="minstall.cpp" line="1577"/>
->>>>>>> 71a1cb3b
         <source>OK to install GRUB bootloader at %1 ?</source>
         <translation>E OK să se instaleze bootloader-ul GRUB la %1 ?</translation>
     </message>
     <message>
-<<<<<<< HEAD
-        <location filename="minstall.cpp" line="1142"/>
-=======
         <location filename="minstall.cpp" line="1589"/>
->>>>>>> 71a1cb3b
         <source>Please wait till GRUB is installed, it might take a couple of minutes.</source>
         <translation>Vă rog să așteptați până când se instalează GRUB, durează câteva minute.</translation>
     </message>
     <message>
-<<<<<<< HEAD
-        <location filename="minstall.cpp" line="1181"/>
-=======
         <location filename="minstall.cpp" line="1629"/>
->>>>>>> 71a1cb3b
         <source>Sorry, installing GRUB failed. This may be due to a change in the disk formatting. You can uncheck GRUB and finish installing then reboot to the LiveDVD or LiveUSB and repair the installation with the reinstall GRUB function.</source>
         <translation>Instalarea GRUB nu a reușit. Acest lucru se poate datora unei schimbări în formatul discului. Aveți posibilitatea să debifați GRUB și a termina instalarea, restartați apoi de pe LiveDVD sau LiveUSB și reparați cu funcția de reinstalare GRUB.</translation>
     </message>
     <message>
-<<<<<<< HEAD
-        <location filename="minstall.cpp" line="1274"/>
-=======
         <location filename="minstall.cpp" line="1731"/>
->>>>>>> 71a1cb3b
         <source>The home directory for %1 already exists.Would you like to reuse the old home directory?</source>
         <translation>Directorul home pentru %1 există deja. Doriți să reutilizați vechiul director home? </translation>
     </message>
     <message>
-<<<<<<< HEAD
-        <location filename="minstall.cpp" line="1280"/>
-=======
         <location filename="minstall.cpp" line="1737"/>
->>>>>>> 71a1cb3b
         <source>Would you like to save the old home directory
 and create a new home directory?</source>
         <translation>Doriți să salvați vechiul director home
 și să creați un nou drector home?</translation>
     </message>
     <message>
-<<<<<<< HEAD
-        <location filename="minstall.cpp" line="1296"/>
-=======
         <location filename="minstall.cpp" line="1753"/>
->>>>>>> 71a1cb3b
         <source>Sorry, failed to save old home directory. Before proceeding,
 you'll have to select a different username or
 delete a previously saved copy of your home directory.</source>
@@ -508,101 +315,56 @@
 or ștergeți vechiul director home.</translation>
     </message>
     <message>
-<<<<<<< HEAD
-        <location filename="minstall.cpp" line="1305"/>
-=======
         <location filename="minstall.cpp" line="1762"/>
->>>>>>> 71a1cb3b
         <source>Would you like to delete the old home directory for %1?</source>
         <translation>Doriți să ștergeți vechiul director home pentru %1?</translation>
     </message>
     <message>
-<<<<<<< HEAD
-        <location filename="minstall.cpp" line="1315"/>
-=======
         <location filename="minstall.cpp" line="1772"/>
->>>>>>> 71a1cb3b
         <source>Sorry, failed to delete old home directory. Before proceeding, 
 you&apos;ll have to select a different username.</source>
         <translation>Nu s-a reușit ștergerea vechiului director home. Înainte de a continua,
 va trebui să alegeți un nou nume de utilizator.</translation>
     </message>
     <message>
-<<<<<<< HEAD
-        <location filename="minstall.cpp" line="1322"/>
-=======
         <location filename="minstall.cpp" line="1779"/>
->>>>>>> 71a1cb3b
         <source>You've chosen to not use, save or delete the old home directory.
 Before proceeding, you&apos;ll have to select a different username.</source>
         <translation>Ați ales să nu refolosiți, salvați, or să ștergeți vechiul director home.
 Înainte de a continua, va trebui să alegeți un alt nume de utilizator.</translation>
     </message>
     <message>
-<<<<<<< HEAD
-        <location filename="minstall.cpp" line="1335"/>
-=======
         <location filename="minstall.cpp" line="1792"/>
->>>>>>> 71a1cb3b
         <source>Sorry, failed to create user directory.</source>
         <translation>Nu s-a putut crea directorul utilizatorului.</translation>
     </message>
     <message>
-<<<<<<< HEAD
-        <location filename="minstall.cpp" line="1342"/>
-=======
         <location filename="minstall.cpp" line="1799"/>
->>>>>>> 71a1cb3b
         <source>Sorry, failed to name user directory.</source>
         <translation>Nu s-a reușit numirea directorului utilizatorului.</translation>
     </message>
     <message>
-<<<<<<< HEAD
-        <location filename="minstall.cpp" line="1367"/>
-=======
         <location filename="minstall.cpp" line="1824"/>
->>>>>>> 71a1cb3b
         <source>Sorry, failed to save desktop changes.</source>
         <translation>Nu a reușit salvarea modificărilor desktop.</translation>
     </message>
     <message>
-<<<<<<< HEAD
-        <location filename="minstall.cpp" line="1378"/>
-=======
         <location filename="minstall.cpp" line="1835"/>
->>>>>>> 71a1cb3b
         <source>Sorry, failed to set ownership of user directory.</source>
         <translation>Nu s-a putut seta dreptul de proprietate pentru directorul utilizatorului.</translation>
     </message>
     <message>
-<<<<<<< HEAD
-        <location filename="minstall.cpp" line="1431"/>
-        <source>Sorry, could not encrypt /home/</source>
-        <translation>Ne pare rău, nu s-a putut cripta /home/</translation>
-    </message>
-    <message>
-        <location filename="minstall.cpp" line="1485"/>
-=======
         <location filename="minstall.cpp" line="1936"/>
->>>>>>> 71a1cb3b
         <source>Sorry, unable to set root password.</source>
         <translation>Nu s-a putut seta parola administratorului. </translation>
     </message>
     <message>
-<<<<<<< HEAD
-        <location filename="minstall.cpp" line="1512"/>
-=======
         <location filename="minstall.cpp" line="1949"/>
->>>>>>> 71a1cb3b
         <source>Sorry, unable to set user password.</source>
         <translation>Nu s-a putut seta parola utilizatorului. </translation>
     </message>
     <message>
-<<<<<<< HEAD
-        <location filename="minstall.cpp" line="1525"/>
-=======
         <location filename="minstall.cpp" line="1962"/>
->>>>>>> 71a1cb3b
         <source>The user name needs to be at least
 2 characters long. Please select
 a longer name before proceeding.</source>
@@ -611,11 +373,7 @@
 înainte de a continua.</translation>
     </message>
     <message>
-<<<<<<< HEAD
-        <location filename="minstall.cpp" line="1531"/>
-=======
         <location filename="minstall.cpp" line="1968"/>
->>>>>>> 71a1cb3b
         <source>The user name cannot contain special
  characters or spaces.
 Please choose another name before proceeding.</source>
@@ -624,13 +382,8 @@
 Alegeți alt nume de cont inainte de a continua.</translation>
     </message>
     <message>
-<<<<<<< HEAD
-        <location filename="minstall.cpp" line="1538"/>
-        <location filename="minstall.cpp" line="1573"/>
-=======
         <location filename="minstall.cpp" line="1975"/>
         <location filename="minstall.cpp" line="2010"/>
->>>>>>> 71a1cb3b
         <source>The user password needs to be at least
 2 characters long. Please select
 a longer password before proceeding.</source>
@@ -639,13 +392,8 @@
 parolă înainte de a continua.</translation>
     </message>
     <message>
-<<<<<<< HEAD
-        <location filename="minstall.cpp" line="1545"/>
-        <location filename="minstall.cpp" line="1580"/>
-=======
         <location filename="minstall.cpp" line="1982"/>
         <location filename="minstall.cpp" line="2017"/>
->>>>>>> 71a1cb3b
         <source>The root password needs to be at least
 2 characters long. Please select
 a longer password before proceeding.</source>
@@ -654,11 +402,7 @@
 parolă înainte de a continua.</translation>
     </message>
     <message>
-<<<<<<< HEAD
-        <location filename="minstall.cpp" line="1554"/>
-=======
         <location filename="minstall.cpp" line="1991"/>
->>>>>>> 71a1cb3b
         <source>Sorry that name is in use.
 Please select a different name.
 </source>
@@ -667,33 +411,21 @@
 </translation>
     </message>
     <message>
-<<<<<<< HEAD
-        <location filename="minstall.cpp" line="1561"/>
-=======
         <location filename="minstall.cpp" line="1998"/>
->>>>>>> 71a1cb3b
         <source>The user password entries do
 not match.  Please try again.</source>
         <translation>Parolele intrate nu se potrivesc. 
 Încearcați din nou.</translation>
     </message>
     <message>
-<<<<<<< HEAD
-        <location filename="minstall.cpp" line="1567"/>
-=======
         <location filename="minstall.cpp" line="2004"/>
->>>>>>> 71a1cb3b
         <source>The root password entries do
  not match.  Please try again.</source>
         <translation>Parolele intrate pentru administrator
 nu se potrivesc. Încearcați din nou.</translation>
     </message>
     <message>
-<<<<<<< HEAD
-        <location filename="minstall.cpp" line="1602"/>
-=======
         <location filename="minstall.cpp" line="2039"/>
->>>>>>> 71a1cb3b
         <source>Sorry your computer name needs to be
 at least 2 characters long. You'll have to
 select a different name before proceeding.</source>
@@ -702,11 +434,7 @@
 înainte de a continua.</translation>
     </message>
     <message>
-<<<<<<< HEAD
-        <location filename="minstall.cpp" line="1606"/>
-=======
         <location filename="minstall.cpp" line="2043"/>
->>>>>>> 71a1cb3b
         <source>Sorry your computer name contains invalid characters.
 You'll have to select a different
 name before proceeding.</source>
@@ -715,11 +443,7 @@
 inainte de a continua.</translation>
     </message>
     <message>
-<<<<<<< HEAD
-        <location filename="minstall.cpp" line="1612"/>
-=======
         <location filename="minstall.cpp" line="2049"/>
->>>>>>> 71a1cb3b
         <source>Sorry your computer domain needs to be at least
 2 characters long. You'll have to select a different
 name before proceeding.</source>
@@ -728,11 +452,7 @@
 înainte de a continua.</translation>
     </message>
     <message>
-<<<<<<< HEAD
-        <location filename="minstall.cpp" line="1616"/>
-=======
         <location filename="minstall.cpp" line="2053"/>
->>>>>>> 71a1cb3b
         <source>Sorry your computer domain contains invalid characters.
 You'll have to select a different
 name before proceeding.</source>
@@ -741,11 +461,7 @@
 inainte de a continua.</translation>
     </message>
     <message>
-<<<<<<< HEAD
-        <location filename="minstall.cpp" line="1625"/>
-=======
         <location filename="minstall.cpp" line="2062"/>
->>>>>>> 71a1cb3b
         <source>Sorry your workgroup needs to be at least
 2 characters long. You'll have to select a different
 name before proceeding.</source>
@@ -754,11 +470,7 @@
 înainte de a continua.</translation>
     </message>
     <message>
-<<<<<<< HEAD
-        <location filename="minstall.cpp" line="1797"/>
-=======
         <location filename="minstall.cpp" line="2243"/>
->>>>>>> 71a1cb3b
         <source>Installation and configuration is complete.
 To use the new installation, reboot without the installation media.
 
@@ -769,34 +481,23 @@
 Doriți să reporniți acum?</translation>
     </message>
     <message>
-<<<<<<< HEAD
-        <location filename="minstall.cpp" line="1818"/>
-=======
         <location filename="minstall.cpp" line="2273"/>
->>>>>>> 71a1cb3b
         <source>The installation and configuration is incomplete.
 Do you really want to stop now?</source>
         <translation>Instalarea și configurarea e incompletă.
 Sigur doriți sa opriți acum?</translation>
     </message>
     <message>
-<<<<<<< HEAD
-        <location filename="minstall.cpp" line="1919"/>
-=======
         <location filename="minstall.cpp" line="2325"/>
         <source>You must choose a separate boot partition when encrypting root.</source>
         <translation>Trebuie să alegeți o partiție boot când se cripteaza partiția root.</translation>
     </message>
     <message>
         <location filename="minstall.cpp" line="2391"/>
->>>>>>> 71a1cb3b
         <source>&lt;p&gt;&lt;b&gt;General Instructions&lt;/b&gt;&lt;br/&gt;BEFORE PROCEEDING, CLOSE ALL OTHER APPLICATIONS.&lt;/p&gt;&lt;p&gt;On each page, please read the instructions, make your selections, and then click on Next when you are ready to proceed. You will be prompted for confirmation before any destructive actions are performed.&lt;/p&gt;&lt;p&gt;Installation requires about %1 of space. %2 or more is preferred. You can use the entire disk or you can put the installation on existing partitions. &lt;/p&gt;&lt;p&gt;If you are running Mac OS or Windows OS (from Vista onwards), you may have to use that system&apos;s software to set up partitions and boot manager before installing.&lt;/p&gt;&lt;p&gt;The ext2, ext3, ext4, jfs, xfs, btrfs and reiserfs Linux filesystems are supported and ext4 is recommended.&lt;/p&gt;</source>
         <translation>&lt;p&gt;&lt;b&gt;Instructii generale&lt;/b&gt;&lt;br/&gt;ÎNAINTE DE A CONTINUA, ÎNCHIDEȚI TOATE CELELALTE APLICAȚII.&lt;/p&gt;&lt;p&gt;Vă rugăm să citiți instrucțiunile pe fiecare pagină, faceți selecțiile, și apoi faceți clic pe Următorul atunci când sunteți gata pentru a continua. Vi se va cere o confirmare înainte de a fi efectuate orice acțiuni distructive. Instalarea necesită aproximativ %1 de spațiu. %2 sau mai mult este de preferat. Puteți folosi întregul disc sau puteți pune instalația pe niște partiții existente.&lt;/p&gt;&lt;p&gt;Dacă utilizați Mac OS sau Windows OS (de la Vista încoace) s-ar putea sa trebuiască să utilizați program de partiționare din sistemul de operare respectiv înainte de instalare.&lt;/p&gt;&lt;p&gt;Sunt sprijinite sistemele de fișiere ext2, ext3, ext4, jfs, xfs, btrfs.  Ext4 este recomandat de dezvoltatori.&lt;/p&gt;</translation>
     </message>
     <message>
-<<<<<<< HEAD
-        <location filename="minstall.cpp" line="1930"/>
-=======
         <location filename="minstall.cpp" line="2397"/>
         <source>&lt;p&gt;Autoinstall will place home on the root partition.&lt;/p&gt;</source>
         <translation>&lt;p&gt;Autoinstall va pune home pe partiția root&lt;/p&gt;</translation>
@@ -820,270 +521,149 @@
     </message>
     <message>
         <location filename="minstall.cpp" line="2407"/>
->>>>>>> 71a1cb3b
         <source>&lt;p&gt;&lt;b&gt;Limitations&lt;/b&gt;&lt;br/&gt;Remember, this software is provided AS-IS with no warranty what-so-ever. It&apos;s solely your responsibility to backup your data before proceeding.&lt;/p&gt;&lt;p&gt;&lt;b&gt;Choose Partitions&lt;/b&gt;&lt;br/&gt;%1 requires a root partition. The swap partition is optional but highly recommended. If you want to use the Suspend-to-Disk feature of %1, you will need a swap partition that is larger than your physical memory size.&lt;/p&gt;&lt;p&gt;If you choose a separate /home partition it will be easier for you to upgrade in the future, but this will not be possible if you are upgrading from an installation that does not have a separate home partition.&lt;/p&gt;&lt;p&gt;&lt;b&gt;Upgrading&lt;/b&gt;&lt;br/&gt;To upgrade from an existing Linux installation, select the same home partition as before and check the preference to preserve data in /home.&lt;/p&gt;&lt;p&gt;If you are preserving an existing /home directory tree located on your root partition, the installer will not reformat the root partition. As a result, the installation will take much longer than usual.&lt;/p&gt;&lt;p&gt;&lt;b&gt;Preferred Filesystem Type&lt;/b&gt;&lt;br/&gt;For %1, you may choose to format the partitions as ext2, ext3, ext4, jfs, xfs, btrfs or reiser. &lt;/p&gt;&lt;p&gt;Additional compression options are available for drives using btrfs. Lzo is fast, but the compression is lower. Zlib is slower, with higher compression.&lt;/p&gt;&lt;p&gt;&lt;b&gt;Bad Blocks&lt;/b&gt;&lt;br/&gt;If you choose ext2, ext3 or ext4 as the format type, you have the option of checking and correcting for bad blocks on the drive. The badblock check is very time consuming, so you may want to skip this step unless you suspect that your drive has bad blocks.&lt;/p&gt;</source>
         <translation>&lt;p&gt;&lt;b&gt;Limitări&lt;/b&gt;&lt;br/&gt;Acest program este furnizat AȘA CUM SE PREZINTĂ fără nici o garanție. Este exclusiv responsabilitatea dumneavoastră să faceți o copie de siguranta a datelor înainte de a continua. &lt;/p&gt;&lt;p&gt;&lt;b&gt;Alegerea partițiilor&lt;/b&gt;&lt;br/&gt;%1 necesită o partiție rădăcină - root. Partiția swap este opțională, dar recomandată. Dacă doriți să utilizați funcția Suspend-to-Disk, veți avea nevoie de o partiție de swap mai mare decât dimensiunea memoriei fizice.&lt;/p&gt;&lt;p&gt;Dacă alegeți o partiție separată pentru /home va fi mai ușor se faceți o actualizare în viitor, dar acest lucru nu va fi posibil, dacă faceți upgrade de la o instalație care nu are o partiție home separată . &lt;/p&gt;&lt;p&gt;&lt;b&gt; Actualizare&lt;/b&gt;&lt;br/&gt;Pentru a face o actualizare la o instalare Linux existentă, selectați aceeași partiție home ca înainte și verificați preferința de a păstra datele in /home. &lt;/p&gt;&lt;p&gt;Dacă păstrați un director /home situat pe partiția root, instalatorul nu va reformata partiția root. Ca urmare, instalarea va dura mult mai mult decât de obicei.&lt;/p&gt;&lt;p&gt;&lt;b&gt;Tipul sistemului de fișiere&lt;/b&gt;&lt;br/&gt;Pentru %1 puteți alege să formatați partițiile ca ext2 , ext3 , ext4 , jfs , xfs , Btrfs sau Reiser.&lt;/p&gt;&lt;p&gt;Opțiuni adiționale de compresie sunt disponibile pentru partițiile care folosesc btrfs. Lzo e rapid, însă are o rată de compresie mica. Zlib e mai lent, dar are compresie mai mare. &lt;/p&gt;&lt;p&gt;&lt;b&gt;Bad Blocks&lt;/b&gt;&lt;br/&gt;Dacă alegeți ext2 , ext3 sau ext4 ca tip de format, aveți opțiunea de a verifica și de a corecta  badblocks pe disc. Verificarea badblock este consumatoare de foarte mult timp, săriți peste acest pas dacă bănuiți că unitatea nu are badblocks.&lt;/p&gt;</translation>
     </message>
     <message>
-<<<<<<< HEAD
-        <location filename="minstall.cpp" line="1955"/>
-=======
         <location filename="minstall.cpp" line="2432"/>
->>>>>>> 71a1cb3b
         <source>Returning to Step 1 to select another disk.</source>
         <translation>Întoarcere la Pasul 1 pentru a alege alt disc.</translation>
     </message>
     <message>
-<<<<<<< HEAD
-        <location filename="minstall.cpp" line="1959"/>
-=======
         <location filename="minstall.cpp" line="2436"/>
->>>>>>> 71a1cb3b
         <source>&lt;p&gt;&lt;b&gt;Special Thanks&lt;/b&gt;&lt;br/&gt;Thanks to everyone who has chosen to support %1 with their time, money, suggestions, work, praise, ideas, promotion, and/or encouragement.&lt;/p&gt;&lt;p&gt;Without you there would be no %1.&lt;/p&gt;&lt;p&gt;%2 Dev Team&lt;/p&gt;</source>
         <translation>&lt;p&gt;Mulțumiri speciale&lt;b&gt;&lt;br/&gt;Mulțumim tuturor celor care au ales să sprijine %1, cu timpul lor, bani, sugestii, muncă, laudă, idei, promovare, și/sau cu încurajare.&lt;/p&gt;&lt;p&gt;Fără dumneavoastră nu ar exista %1. &lt;/p&gt;&lt;p&gt;Echipa de dezvoltatori %2&lt;/p&gt;</translation>
     </message>
     <message>
-<<<<<<< HEAD
-        <location filename="minstall.cpp" line="1962"/>
-=======
         <location filename="minstall.cpp" line="2439"/>
->>>>>>> 71a1cb3b
         <source>&lt;p&gt;&lt;b&gt;Installation in Progress&lt;/b&gt;&lt;br/&gt; %1 is installing.  For a fresh install, this will probably take 3-20 minutes, depending on the speed of your system and the size of any partitions you are reformatting.&lt;/p&gt;&lt;p&gt;If you click the Abort button, the installation will be stopped as soon as possible.&lt;/p&gt;</source>
         <translation>&lt;p&gt;&lt;b&gt;Instalare în curs de desfășurare&lt;/b&gt;&lt;br/&gt;%1 se instalează. Procesul probabil va dura 3-20 minute pentru o instalație nouă, în funcție de viteza sistemului și de dimensiunea partițiilor care sunt reformatate.&lt;/p&gt;&lt;p&gt;Dacă faceți clic pe butonul Anulare, instalarea va fi oprită în cel mai scurt timp posibil.&lt;/p&gt;</translation>
     </message>
     <message>
-<<<<<<< HEAD
-        <location filename="minstall.cpp" line="1974"/>
-=======
         <location filename="minstall.cpp" line="2448"/>
->>>>>>> 71a1cb3b
         <source>Failed to create required partitions.
 Returning to Step 1.</source>
         <translation>Nu s-au putut prepara partițiile alese.
 Întoarcere la Pasul 1.</translation>
     </message>
     <message>
-<<<<<<< HEAD
-        <location filename="minstall.cpp" line="1983"/>
-=======
         <location filename="minstall.cpp" line="2455"/>
->>>>>>> 71a1cb3b
         <source>Failed to prepare chosen partitions.
 Returning to Step 1.</source>
         <translation>Nu s-a putut prepara partiția aleasă
 Întoarcere la Pasul 1.</translation>
     </message>
     <message>
-<<<<<<< HEAD
-        <location filename="minstall.cpp" line="1997"/>
-=======
         <location filename="minstall.cpp" line="2467"/>
->>>>>>> 71a1cb3b
         <source>&lt;p&gt;&lt;b&gt;Select Boot Method&lt;/b&gt;&lt;br/&gt; %1 uses the GRUB bootloader to boot %1 and MS-Windows. &lt;p&gt;By default GRUB2 is installed in the Master Boot Record or ESP (EFI System Partition for 64-bit UEFI boot systems) of your boot drive and replaces the boot loader you were using before. This is normal.&lt;/p&gt;&lt;p&gt;If you choose to install GRUB2 at root instead, then GRUB2 will be installed at the beginning of the root partition. This option is for experts only.&lt;/p&gt;&lt;p&gt;If you uncheck the Install GRUB box, GRUB will not be installed at this time. This option is for experts only.&lt;/p&gt;</source>
         <translation>&lt;p&gt;&lt;b&gt;Selectați metoda de bootare&lt;/b&gt;&lt;br/&gt;%1 utilizează aplicația bootloader GRUB care pornește %1 și MS Windows.&lt;p&gt;În mod implicit GRUB2 este instalat in Master Boot Record sau pe ESP (Partiția de sistem EFI) și înlocuiește bootloader pe care-l utilizați înainte. Acest lucru este normal. &lt;/p&gt;&lt;p&gt;Dacă doriți să instalați GRUB2 pe partiția root în loc de MBR sau EFI, atunci GRUB2 va fi instalat la începutul partiției root. Această opțiune este recomandată numai pentru experți.&lt;/p&gt;&lt;p&gt;Dacă nu selectați căsuța Instalare GRUB, GRUB nu va fi instalat în acest moment. Această opțiune este recomandată numai pentru experți.&lt;/p&gt;</translation>
     </message>
     <message>
-<<<<<<< HEAD
-        <location filename="minstall.cpp" line="2006"/>
-=======
         <location filename="minstall.cpp" line="2476"/>
->>>>>>> 71a1cb3b
         <source>&lt;p&gt;&lt;b&gt;Common Services to Enable&lt;/b&gt;&lt;br/&gt;Select any of these common services that you might need with your system configuration and the services will be started automatically when you start %1.&lt;/p&gt;</source>
         <translation>&lt;p&gt;&lt;b&gt; Servicii de activat &lt;/b&gt;&lt;br/&gt; Selectați oricare dintre aceste servicii de care ați putea avea nevoie și serviciile vor fi pornite automat atunci când porniți %1.&lt;/p&gt;</translation>
     </message>
     <message>
-<<<<<<< HEAD
-        <location filename="minstall.cpp" line="2013"/>
-=======
         <location filename="minstall.cpp" line="2483"/>
->>>>>>> 71a1cb3b
         <source>&lt;p&gt;&lt;b&gt;Computer Identity&lt;/b&gt;&lt;br/&gt;The computer name is a common unique name which will identify your computer if it is on a network. The computer domain is unlikely to be used unless your ISP or local network requires it.&lt;/p&gt;&lt;p&gt;The computer and domain names can contain only alphanumeric characters, dots, hyphens. They cannot contain blank spaces, start or end with hyphens&lt;/p&gt;&lt;p&gt;The SaMBa Server needs to be activated if you want to use it to share some of your directories or printer with a local computer that is running MS-Windows or Mac OSX.&lt;/p&gt;</source>
         <translation>&lt;p&gt;&lt;b&gt;Nume computer&lt;/b&gt;&lt;br/&gt;Numele computerului este un nume unic care va indentifica computerul dumneavoastra pe rețea. Numele domeniului nu e probabil să fie folosit decât dacă e necesar furnizorului de servicii Internet sau pentru rețeaua locala.&lt;/p&gt;&lt;p&gt;Numele computerului și a domeniului pot conține numai caractere alfanumerice, puncte și cratime. Nu pot conține spații goale și nu pot să inceapă sau să se termine cu cratime sau puncte.&lt;/p&gt;&lt;p&gt;Serverul SaMBa trebuie să fie activat dacă doriți să-l folosiți să împărțiți directoarele sau printerul cu un computer care rulează MS-Windows sau Mac OSX.&lt;/p&gt;</translation>
     </message>
     <message>
-<<<<<<< HEAD
-        <location filename="minstall.cpp" line="2022"/>
-=======
         <location filename="minstall.cpp" line="2492"/>
->>>>>>> 71a1cb3b
         <source>&lt;p&gt;&lt;b&gt;Localization Defaults&lt;/b&gt;&lt;br/&gt;Set the default keyboard and locale. These will apply unless they are overridden later by the user.&lt;/p&gt;&lt;p&gt;&lt;b&gt;Configure Clock&lt;/b&gt;&lt;br/&gt;If you have an Apple or a pure Unix computer, by default the system clock is set to GMT or Universal Time. To change, check the box for &apos;System clock uses LOCAL.&apos;&lt;/p&gt;&lt;p&gt;&lt;b&gt;Timezone Settings&lt;/b&gt;&lt;br/&gt;The system boots with the timezone preset to GMT/UTC. To change the timezone, after you reboot into the new installation, right click on the clock in the Panel and select Properties.&lt;/p&gt;&lt;p&gt;&lt;b&gt;Service Settings&lt;/b&gt;&lt;br/&gt;Most users should not change the defaults. Users with low-resource computers sometimes want to disable unneeded services in order to keep the RAM usage as low as possible. Make sure you know what you are doing! </source>
         <translation>&lt;p&gt;&lt;b&gt;Setări pentru localizare &lt;/b&gt;&lt;br/&gt;Setați tastatura și localizarea implicite. Acestea se vor aplica dacă nu sunt suprascrise ulterior de către utilizator. &lt;/p&gt;&lt;p&gt;&lt;b&gt;Configurare ceas&lt;/b&gt;&lt;br/&gt;Dacă aveți un Apple sau un calculator pur Unix, ceasul de sistem este setat la GMT sau timp universal. Pentru a schimba, bifați caseta pentru &quot;ceasul sistemului folosește LOCAL.&quot; &lt;/p&gt;&lt;p&gt;&lt;b&gt;Setări fus orar&lt;/b&gt;&lt;br/&gt;Sistemul pornește cu presetarea zonă de fus orar la GMT / UTC. Pentru a schimba zona de fus orar, după ce reporniți în noua instalare, faceți clic dreapta pe ceasul din Panel și selectați Properties. &lt;/p&gt;&lt;p&gt;&lt;b&gt;Setare Servicii&lt;/b&gt;&lt;br/&gt;Majoritatea utilizatorilor nu au nevoie sa schimbe setările implicite. Utilizatorii de computere cu resurse limitate pot sa deactiveze serviciile de care nu au nevoie, ca să reducă ulitizarea memoriei. Nu schimbați configurarea implicită dacă nu sunteți siguri de ceea ce faceți! </translation>
     </message>
     <message>
-<<<<<<< HEAD
-        <location filename="minstall.cpp" line="2030"/>
-=======
         <location filename="minstall.cpp" line="2501"/>
->>>>>>> 71a1cb3b
         <source>&lt;p&gt;&lt;b&gt;Default User Login&lt;/b&gt;&lt;br/&gt;The root user is similar to the Administrator user in some other operating systems. You should not use the root user as your daily user account. Please enter the name for a new (default) user account that you will use on a daily basis. If needed, you can add other user accounts later with %1 User Manager. &lt;/p&gt;&lt;p&gt;&lt;b&gt;Passwords&lt;/b&gt;&lt;br/&gt;Enter a new password for your default user account and for the root account. Each password must be entered twice.&lt;/p&gt;</source>
         <translation>&lt;p&gt;&lt;b&gt;Cont implicit&lt;/b&gt;&lt;br/&gt;Contul root este similar cu contul Administrator în alte sisteme de operare. Ne este recomandat să folosiți contul root zi de zi. Introduceți numele unui nou (implicit) cont pe care o să-l folosiți in fiecare zi. Dacă aveți nevoie, puteți adăuga alte conturi mai târziu cu %1 Manager Utilizator. &lt;/p&gt;&lt;p&gt;&lt;b&gt;Parole&lt;/b&gt;&lt;br/&gt;Introduceți o nouă parolă pentru contul de utilizator implicit și pentru contul de root. Fiecare parolă trebuie să fie introdusă de două ori.&lt;/p&gt;</translation>
     </message>
     <message>
-<<<<<<< HEAD
-        <location filename="minstall.cpp" line="2038"/>
-=======
         <location filename="minstall.cpp" line="2509"/>
->>>>>>> 71a1cb3b
         <source>&lt;p&gt;&lt;b&gt;Congratulations!&lt;/b&gt;&lt;br/&gt;You have completed the installation of %1&lt;/p&gt;&lt;p&gt;&lt;b&gt;Finding Applications&lt;/b&gt;&lt;br/&gt;There are hundreds of excellent applications installed with %1 The best way to learn about them is to browse through the Menu and try them. Many of the apps were developed specifically for the %1 project. These are shown in the main menus. &lt;p&gt;In addition %1 includes many standard Linux applications that are run only from the command line and therefore do not show up in the Menu.&lt;/p&gt;</source>
         <translation>&lt;p&gt;&lt;b&gt;Felicitări!&lt;/b&gt;&lt;br/&gt;Ați finalizat instalarea sitemului de operare %1. &lt;/p&gt;&lt;p&gt;&lt;b&gt;Cum să găsiți aplicații&lt;/b&gt;&lt;br/&gt;Există sute de programe excelente instalate cu %1. Cel mai bun mod de a învăța despre ele este de a naviga prin meniu și a le încerca. Multe dintre aplicații au fost dezvoltate special pentru proiectul %1. Acestea sunt prezentate în meniurile principale.&lt;p&gt;În plus, %1 include numeroase aplicații Linux standard, care sunt rulate numai de la linie de comandă și, prin urmare, nu apar în meniu. &lt;/p&gt;</translation>
     </message>
     <message>
-<<<<<<< HEAD
-        <location filename="minstall.cpp" line="2048"/>
-=======
         <location filename="minstall.cpp" line="2519"/>
->>>>>>> 71a1cb3b
         <source>Enjoy using %1&lt;/b&gt;&lt;/p&gt;</source>
         <translation>Enjoy using %1&lt;/b&gt;&lt;/p&gt;</translation>
     </message>
     <message>
-<<<<<<< HEAD
-        <location filename="minstall.cpp" line="2062"/>
-        <location filename="minstall.cpp" line="2076"/>
-=======
         <location filename="minstall.cpp" line="2534"/>
         <location filename="minstall.cpp" line="2548"/>
->>>>>>> 71a1cb3b
         <source>Next</source>
         <translation>Următorul</translation>
     </message>
     <message>
-<<<<<<< HEAD
-        <location filename="minstall.cpp" line="2074"/>
-=======
         <location filename="minstall.cpp" line="2546"/>
->>>>>>> 71a1cb3b
         <source>Finish</source>
         <translation>Sfârșit</translation>
     </message>
     <message>
-<<<<<<< HEAD
-        <location filename="minstall.cpp" line="2339"/>
-        <source>%1 is installing, are you 
-sure you want to Close now?</source>
-        <translation>%1se instaleaza, sigur
-doriți sa Inchideți acum?</translation>
-    </message>
-    <message>
-        <location filename="minstall.cpp" line="2366"/>
-=======
         <location filename="minstall.cpp" line="2871"/>
->>>>>>> 71a1cb3b
         <source>Deleting old system</source>
         <translation>Se șterge sistemul vechi</translation>
     </message>
     <message>
-<<<<<<< HEAD
-        <location filename="minstall.cpp" line="2376"/>
-=======
         <location filename="minstall.cpp" line="2881"/>
->>>>>>> 71a1cb3b
         <source>Failed to delete old %1 on destination.
 Returning to Step 1.</source>
         <translation>Nu s-a putut șterge vechiul %1 pe destinație.
 Întoarcere la Pasul 1.</translation>
     </message>
     <message>
-<<<<<<< HEAD
-        <location filename="minstall.cpp" line="2402"/>
-=======
         <location filename="minstall.cpp" line="2907"/>
->>>>>>> 71a1cb3b
         <source>Copying new system</source>
         <translation>Copiere sistem nou</translation>
     </message>
     <message>
-<<<<<<< HEAD
-        <location filename="minstall.cpp" line="2416"/>
-=======
         <location filename="minstall.cpp" line="2916"/>
->>>>>>> 71a1cb3b
         <source>Fixing configuration</source>
         <translation>Se prepară configurarea</translation>
     </message>
     <message>
-<<<<<<< HEAD
-        <location filename="minstall.cpp" line="2475"/>
-=======
         <location filename="minstall.cpp" line="2949"/>
->>>>>>> 71a1cb3b
         <source>Failed to write %1 to destination.
 Returning to Step 1.</source>
         <translation>Nu s-a putut scrie %1 la destinație.
 Întoarcere la Pasul 1.</translation>
     </message>
     <message>
-<<<<<<< HEAD
-        <location filename="minstall.cpp" line="2502"/>
-=======
         <location filename="minstall.cpp" line="2975"/>
->>>>>>> 71a1cb3b
         <source>&lt;p&gt;&lt;b&gt;Getting Help&lt;/b&gt;&lt;br/&gt;Basic information about %1 is at %2.&lt;/p&gt;&lt;p&gt;There are volunteers to help you at the %3 forum, %4&lt;/p&gt;&lt;p&gt;If you ask for help, please remember to describe your problem and your computer in some detail. Usually statements like &apos;it didn&apos;t work&apos; are not helpful.&lt;/p&gt;</source>
         <translation>&lt;p&gt;&lt;b&gt;Cum să obțineți ajutor &lt;/b&gt;&lt;br/&gt;Puteți găsi informații de bază despre %1 la %2  Există voluntari care vă pot ajuta la forumul %3, %4 &lt;/p&gt;&lt;p&gt;Dacă cereți ajutor, vă rugăm să nu uitați să descrieți problema dvs. și computerul dvs. în detaliu. De obicei, afirmații de genul &quot;nu merge&quot;, nu sunt de ajutor. &lt;/p&gt;</translation>
     </message>
     <message>
-<<<<<<< HEAD
-        <location filename="minstall.cpp" line="2510"/>
-=======
         <location filename="minstall.cpp" line="2983"/>
->>>>>>> 71a1cb3b
         <source>&lt;p&gt;&lt;b&gt;Repairing Your Installation&lt;/b&gt;&lt;br/&gt;If %1 stops working from the hard drive, sometimes it&apos;s possible to fix the problem by booting from LiveDVD or LiveUSB and running one of the included utilities in %1 or by using one of the regular Linux tools to repair the system.&lt;/p&gt;&lt;p&gt;You can also use your %1 LiveDVD or LiveUSB to recover data from MS-Windows systems!&lt;/p&gt;</source>
         <translation>&lt;p&gt;&lt;b&gt;Repararea instalării&lt;/b&gt;&lt;br/&gt;Dacă %1 nu mai funcționează de pe hard disk, uneori, este posibil să rezolvați problema pornind de pe DVD sau USB și rulând unul dintre utilitarele din System Configuration sau folosind unul dintre obișnuitele utilitare Linux pentru a repara sistemul. &lt;/p&gt;&lt;p&gt;Puteți folosi, de asemenea, DVD-ul %1 pentru a recupera datele de pe sistemele MS-Windows!&lt;/p&gt;</translation>
     </message>
     <message>
-<<<<<<< HEAD
-        <location filename="minstall.cpp" line="2516"/>
-=======
         <location filename="minstall.cpp" line="2989"/>
->>>>>>> 71a1cb3b
         <source>&lt;p&gt;&lt;b&gt;Support %1&lt;/b&gt;&lt;br/&gt;%1 is supported by people like you. Some help others at the support forum - %2 - or translate help files into different languages, or make suggestions, write documentation, or help test new software.&lt;/p&gt;</source>
         <translation>&lt;p&gt;&lt;b&gt;Suport %1&lt;/b&gt;&lt;br/&gt;%1 este susținut de către oameni ca tine care se ajută unii pe alții pe forumul comunității - %2, traduc fișiere de ajutor în diverse limbi, fac sugestii, scriu documentație, sau ajută la testarea programelor noi.</translation>
     </message>
     <message>
-<<<<<<< HEAD
-        <location filename="minstall.cpp" line="2523"/>
-=======
         <location filename="minstall.cpp" line="2996"/>
->>>>>>> 71a1cb3b
         <source>&lt;p&gt;&lt;b&gt;Adjusting Your Sound Mixer&lt;/b&gt;&lt;br/&gt; %1 attempts to configure the sound mixer for you but sometimes it will be necessary for you to turn up volumes and unmute channels in the mixer in order to hear sound.&lt;/p&gt; &lt;p&gt;The mixer shortcut is located in the menu. Click on it to open the mixer. &lt;/p&gt;</source>
         <translation>&lt;p&gt; &lt;b&gt;Reglarea mixer de sunet &lt;/b&gt;&lt;br/&gt; %1 încercă să configureze mixerul de sunet automat, dar, uneori, pentru a auzi ceva, va fi necesar să modificați volumul și canale de activare sunet în mixer.&lt;/p&gt;&lt;p&gt;Comanda pentru mixer se află în meniu. Faceți clic pe el pentru a deschide mixerul. &lt;/p&gt;</translation>
     </message>
     <message>
-<<<<<<< HEAD
-        <location filename="minstall.cpp" line="2531"/>
-=======
         <location filename="minstall.cpp" line="3004"/>
->>>>>>> 71a1cb3b
         <source>&lt;p&gt;&lt;b&gt;Keep Your Copy of %1 up-to-date&lt;/b&gt;&lt;br/&gt;For more information and updates please visit&lt;/p&gt;&lt;p&gt; %2&lt;/p&gt;</source>
         <translation>&lt;p&gt;&lt;b&gt;Țineți %1 la curent&lt;/b&gt;&lt;br/&gt;Pentru informații și actualizări, vă rugăm să vizitați &lt;/p&gt;&lt;p&gt;%2&lt;/p&gt;</translation>
     </message>
     <message>
-<<<<<<< HEAD
-        <location filename="minstall.cpp" line="2544"/>
-=======
         <location filename="minstall.cpp" line="3017"/>
->>>>>>> 71a1cb3b
         <source>Confirmation</source>
         <translation>Confirmație</translation>
     </message>
     <message>
-<<<<<<< HEAD
-        <location filename="minstall.cpp" line="2544"/>
-=======
         <location filename="minstall.cpp" line="3017"/>
->>>>>>> 71a1cb3b
         <source>Are you sure you want to quit the application?</source>
         <translation>Sigur doriți să închideți aplicația?</translation>
     </message>
     <message>
-<<<<<<< HEAD
-        <location filename="minstall.cpp" line="2559"/>
-        <source>This option also encrypts /swap, which will render the swap partition unable to be shared with other installed operating systems.</source>
-        <translation>Această opțiune de asemenea cifrează /swap, ceea ce va face ca partiția swap să nu poată fi împărţită cu alte sisteme de operare instalate.</translation>
-    </message>
-    <message>
-        <location filename="minstall.cpp" line="2560"/>
-=======
         <location filename="minstall.cpp" line="3233"/>
         <source>If you choose to encrypt home partition you cannot use the option to preserve data in that partition</source>
         <translation>Nu se poate selecta pastrarea fișierelor pe /home dacă alegeți sa criptați partiția</translation>
@@ -1091,7 +671,6 @@
     <message>
         <location filename="minstall.cpp" line="3234"/>
         <location filename="minstall.cpp" line="3256"/>
->>>>>>> 71a1cb3b
         <source>OK</source>
         <translation>OK</translation>
     </message>
@@ -1192,27 +771,16 @@
         <translation>Lasă spațiu liber până la:</translation>
     </message>
     <message>
-<<<<<<< HEAD
-        <location filename="meinstall.ui" line="412"/>
-=======
         <location filename="meinstall.ui" line="434"/>
->>>>>>> 71a1cb3b
         <source>Auto-install using entire disk </source>
         <translation>Auto-instalare folosind intregul disc</translation>
     </message>
     <message>
-<<<<<<< HEAD
-        <location filename="meinstall.ui" line="428"/>
-=======
         <location filename="meinstall.ui" line="450"/>
->>>>>>> 71a1cb3b
         <source>Custom install on existing partitions</source>
         <translation>Instalație personalizată pe partițiile existente</translation>
     </message>
     <message>
-<<<<<<< HEAD
-        <location filename="meinstall.ui" line="447"/>
-=======
         <location filename="meinstall.ui" line="463"/>
         <location filename="meinstall.ui" line="1137"/>
         <source>Encrypt</source>
@@ -1232,695 +800,389 @@
     </message>
     <message>
         <location filename="meinstall.ui" line="513"/>
->>>>>>> 71a1cb3b
         <source>1b. Rearrange disk partitions (optional)</source>
         <translation>1b. Rearajează partițiile discului (opțional)</translation>
     </message>
     <message>
-<<<<<<< HEAD
-        <location filename="meinstall.ui" line="474"/>
-=======
         <location filename="meinstall.ui" line="540"/>
->>>>>>> 71a1cb3b
         <source>Modify partitions:</source>
         <translation>Modifică partițiile:</translation>
     </message>
     <message>
-<<<<<<< HEAD
-        <location filename="meinstall.ui" line="490"/>
-=======
         <location filename="meinstall.ui" line="556"/>
->>>>>>> 71a1cb3b
         <source>Run partition tool...</source>
         <translation>Ruleză utilitarul de partiționare...</translation>
     </message>
     <message>
-<<<<<<< HEAD
-        <location filename="meinstall.ui" line="506"/>
-=======
         <location filename="meinstall.ui" line="572"/>
->>>>>>> 71a1cb3b
         <source>1a. Choose disk for installation</source>
         <translation>1a. Alegeți discul pentru instalare</translation>
     </message>
     <message>
-<<<<<<< HEAD
-        <location filename="meinstall.ui" line="536"/>
-=======
         <location filename="meinstall.ui" line="602"/>
->>>>>>> 71a1cb3b
         <source>Use disk:</source>
         <translation>Folosește discul:</translation>
     </message>
     <message>
-<<<<<<< HEAD
-        <location filename="meinstall.ui" line="610"/>
-=======
         <location filename="meinstall.ui" line="676"/>
->>>>>>> 71a1cb3b
         <source>2b. Preferences</source>
         <translation>2b. Preferințe</translation>
     </message>
     <message>
-<<<<<<< HEAD
-        <location filename="meinstall.ui" line="637"/>
-=======
         <location filename="meinstall.ui" line="703"/>
->>>>>>> 71a1cb3b
         <source>Preserve data in /home (if upgrading)</source>
         <translation>Păstrează datele in /home (daca reinstalați)</translation>
     </message>
     <message>
-<<<<<<< HEAD
-        <location filename="meinstall.ui" line="656"/>
-=======
         <location filename="meinstall.ui" line="722"/>
->>>>>>> 71a1cb3b
         <source>Check for badblocks (takes longer)</source>
         <translation>Verifică badblocks (durează mai mult)</translation>
     </message>
     <message>
-<<<<<<< HEAD
-        <location filename="meinstall.ui" line="675"/>
-=======
         <location filename="meinstall.ui" line="741"/>
->>>>>>> 71a1cb3b
         <source>2a. Choose partitions</source>
         <translation>2a. Alegeți partițiile</translation>
     </message>
     <message>
-<<<<<<< HEAD
-        <location filename="meinstall.ui" line="703"/>
-        <location filename="meinstall.ui" line="902"/>
-=======
         <location filename="meinstall.ui" line="779"/>
         <location filename="meinstall.ui" line="994"/>
->>>>>>> 71a1cb3b
         <source>ext4</source>
         <translation>ext4</translation>
     </message>
     <message>
-<<<<<<< HEAD
-        <location filename="meinstall.ui" line="708"/>
-        <location filename="meinstall.ui" line="907"/>
-=======
         <location filename="meinstall.ui" line="784"/>
         <location filename="meinstall.ui" line="999"/>
->>>>>>> 71a1cb3b
         <source>ext3</source>
         <translation>ext3</translation>
     </message>
     <message>
-<<<<<<< HEAD
-        <location filename="meinstall.ui" line="713"/>
-        <location filename="meinstall.ui" line="912"/>
-=======
         <location filename="meinstall.ui" line="789"/>
         <location filename="meinstall.ui" line="1004"/>
->>>>>>> 71a1cb3b
         <source>ext2</source>
         <translation>ext2</translation>
     </message>
     <message>
-<<<<<<< HEAD
-        <location filename="meinstall.ui" line="718"/>
-        <location filename="meinstall.ui" line="917"/>
-=======
         <location filename="meinstall.ui" line="794"/>
         <location filename="meinstall.ui" line="1009"/>
->>>>>>> 71a1cb3b
         <source>jfs</source>
         <translation>jfs</translation>
     </message>
     <message>
-<<<<<<< HEAD
-        <location filename="meinstall.ui" line="723"/>
-        <location filename="meinstall.ui" line="922"/>
-=======
         <location filename="meinstall.ui" line="799"/>
         <location filename="meinstall.ui" line="1014"/>
->>>>>>> 71a1cb3b
         <source>xfs</source>
         <translation>xfs</translation>
     </message>
     <message>
-<<<<<<< HEAD
-        <location filename="meinstall.ui" line="728"/>
-        <location filename="meinstall.ui" line="927"/>
-=======
         <location filename="meinstall.ui" line="804"/>
         <location filename="meinstall.ui" line="1019"/>
->>>>>>> 71a1cb3b
         <source>btrfs</source>
         <translation>btrfs</translation>
     </message>
     <message>
-<<<<<<< HEAD
-        <location filename="meinstall.ui" line="733"/>
-        <location filename="meinstall.ui" line="932"/>
-=======
         <location filename="meinstall.ui" line="809"/>
         <location filename="meinstall.ui" line="1024"/>
->>>>>>> 71a1cb3b
         <source>btrfs-zlib</source>
         <translation>btrfs-zlib</translation>
     </message>
     <message>
-<<<<<<< HEAD
-        <location filename="meinstall.ui" line="738"/>
-        <location filename="meinstall.ui" line="937"/>
-=======
         <location filename="meinstall.ui" line="814"/>
         <location filename="meinstall.ui" line="1029"/>
->>>>>>> 71a1cb3b
         <source>btrfs-lzo</source>
         <translation>btrfs-lzo</translation>
     </message>
     <message>
-<<<<<<< HEAD
-        <location filename="meinstall.ui" line="743"/>
-        <location filename="meinstall.ui" line="942"/>
-=======
         <location filename="meinstall.ui" line="819"/>
         <location filename="meinstall.ui" line="1034"/>
->>>>>>> 71a1cb3b
         <source>reiserfs</source>
         <translation>reiserfs</translation>
     </message>
     <message>
-<<<<<<< HEAD
-        <location filename="meinstall.ui" line="748"/>
-        <location filename="meinstall.ui" line="947"/>
-=======
         <location filename="meinstall.ui" line="824"/>
         <location filename="meinstall.ui" line="1039"/>
->>>>>>> 71a1cb3b
         <source>reiser4</source>
         <translation>reiser4</translation>
     </message>
     <message>
-<<<<<<< HEAD
-        <location filename="meinstall.ui" line="784"/>
-=======
         <location filename="meinstall.ui" line="845"/>
         <source>boot:</source>
         <translation>boot:</translation>
     </message>
     <message>
         <location filename="meinstall.ui" line="870"/>
->>>>>>> 71a1cb3b
         <source>Label</source>
         <translation>Etichetă</translation>
     </message>
     <message>
-<<<<<<< HEAD
-        <location filename="meinstall.ui" line="803"/>
-=======
         <location filename="meinstall.ui" line="889"/>
->>>>>>> 71a1cb3b
         <source>root:</source>
         <translation>root:</translation>
     </message>
     <message>
-<<<<<<< HEAD
-        <location filename="meinstall.ui" line="819"/>
-=======
         <location filename="meinstall.ui" line="905"/>
->>>>>>> 71a1cb3b
         <source>swap:</source>
         <translation>swap:</translation>
     </message>
     <message>
-<<<<<<< HEAD
-        <location filename="meinstall.ui" line="835"/>
-=======
         <location filename="meinstall.ui" line="921"/>
->>>>>>> 71a1cb3b
         <source>Location</source>
         <translation>Locație</translation>
     </message>
     <message>
-<<<<<<< HEAD
-        <location filename="meinstall.ui" line="887"/>
-        <location filename="meinstall.ui" line="1374"/>
-=======
         <location filename="meinstall.ui" line="979"/>
         <location filename="meinstall.ui" line="1148"/>
         <location filename="meinstall.ui" line="1542"/>
->>>>>>> 71a1cb3b
         <source>root</source>
         <translation>root</translation>
     </message>
     <message>
-<<<<<<< HEAD
-        <location filename="meinstall.ui" line="961"/>
-=======
         <location filename="meinstall.ui" line="1053"/>
->>>>>>> 71a1cb3b
         <source>Type</source>
         <translation>Tip</translation>
     </message>
     <message>
-<<<<<<< HEAD
-        <location filename="meinstall.ui" line="977"/>
-=======
         <location filename="meinstall.ui" line="1069"/>
->>>>>>> 71a1cb3b
         <source>home:</source>
         <translation>home:</translation>
     </message>
     <message>
-<<<<<<< HEAD
-        <location filename="meinstall.ui" line="1059"/>
-=======
         <location filename="meinstall.ui" line="1159"/>
         <source>2c. Encryption password</source>
         <translation>2c. Parolă criptare</translation>
     </message>
     <message>
         <location filename="meinstall.ui" line="1227"/>
->>>>>>> 71a1cb3b
         <source>3. Installation in progress</source>
         <translation>3. Instalare in curs</translation>
     </message>
     <message>
-<<<<<<< HEAD
-        <location filename="meinstall.ui" line="1102"/>
-=======
         <location filename="meinstall.ui" line="1270"/>
->>>>>>> 71a1cb3b
         <source>Abort</source>
         <translation>Anulare</translation>
     </message>
     <message>
-<<<<<<< HEAD
-        <location filename="meinstall.ui" line="1105"/>
-        <location filename="meinstall.ui" line="1323"/>
-=======
         <location filename="meinstall.ui" line="1273"/>
         <location filename="meinstall.ui" line="1491"/>
->>>>>>> 71a1cb3b
         <source>Alt+A</source>
         <translation>Alt+A</translation>
     </message>
     <message>
-<<<<<<< HEAD
-        <location filename="meinstall.ui" line="1144"/>
-=======
         <location filename="meinstall.ui" line="1312"/>
->>>>>>> 71a1cb3b
         <source>Ready to install antiX Linux filesystem</source>
         <translation>Gata pentru a instala sitemul de fișiere antiX Linux</translation>
     </message>
     <message>
-<<<<<<< HEAD
-        <location filename="meinstall.ui" line="1166"/>
-=======
         <location filename="meinstall.ui" line="1334"/>
->>>>>>> 71a1cb3b
         <source>Tips</source>
         <translation>Sfaturi</translation>
     </message>
     <message>
-<<<<<<< HEAD
-        <location filename="meinstall.ui" line="1240"/>
-=======
         <location filename="meinstall.ui" line="1408"/>
->>>>>>> 71a1cb3b
         <source>4. Select Boot Method</source>
         <translation>4. Alege metoda de bootare</translation>
     </message>
     <message>
-<<<<<<< HEAD
-        <location filename="meinstall.ui" line="1273"/>
-=======
         <location filename="meinstall.ui" line="1441"/>
->>>>>>> 71a1cb3b
         <source>MBR</source>
         <translation>MBR</translation>
     </message>
     <message>
-<<<<<<< HEAD
-        <location filename="meinstall.ui" line="1276"/>
-=======
         <location filename="meinstall.ui" line="1444"/>
->>>>>>> 71a1cb3b
         <source>Alt+B</source>
         <translation>Alt+B</translation>
     </message>
     <message>
-<<<<<<< HEAD
-        <location filename="meinstall.ui" line="1304"/>
-=======
         <location filename="meinstall.ui" line="1472"/>
->>>>>>> 71a1cb3b
         <source>Install on:</source>
         <translation>Instaleaza pe:</translation>
     </message>
     <message>
-<<<<<<< HEAD
-        <location filename="meinstall.ui" line="1320"/>
-=======
         <location filename="meinstall.ui" line="1488"/>
->>>>>>> 71a1cb3b
         <source>Install GRUB for Linux and Windows</source>
         <translation>Instalează GRUB pentru Linux și Windows</translation>
     </message>
     <message>
-<<<<<<< HEAD
-        <location filename="meinstall.ui" line="1342"/>
-=======
         <location filename="meinstall.ui" line="1510"/>
->>>>>>> 71a1cb3b
         <source>System boot disk:</source>
         <translation>Disc boot:</translation>
     </message>
     <message>
-<<<<<<< HEAD
-        <location filename="meinstall.ui" line="1387"/>
-=======
         <location filename="meinstall.ui" line="1555"/>
->>>>>>> 71a1cb3b
         <source>EFI System Partition</source>
         <translation>Partiție de sistem EFI</translation>
     </message>
     <message>
-<<<<<<< HEAD
-        <location filename="meinstall.ui" line="1390"/>
-=======
         <location filename="meinstall.ui" line="1558"/>
->>>>>>> 71a1cb3b
         <source>ESP</source>
         <translation>ESP</translation>
     </message>
     <message>
-<<<<<<< HEAD
-        <location filename="meinstall.ui" line="1460"/>
-=======
         <location filename="meinstall.ui" line="1628"/>
->>>>>>> 71a1cb3b
         <source>Common Services to Enable</source>
         <translation>Servicii de activat</translation>
     </message>
     <message>
-<<<<<<< HEAD
-        <location filename="meinstall.ui" line="1500"/>
-=======
         <location filename="meinstall.ui" line="1668"/>
->>>>>>> 71a1cb3b
         <source>Service</source>
         <translation>Serviciu</translation>
     </message>
     <message>
-<<<<<<< HEAD
-        <location filename="meinstall.ui" line="1505"/>
-=======
         <location filename="meinstall.ui" line="1673"/>
->>>>>>> 71a1cb3b
         <source>Description</source>
         <translation>Descriere</translation>
     </message>
     <message>
-<<<<<<< HEAD
-        <location filename="meinstall.ui" line="1541"/>
-=======
         <location filename="meinstall.ui" line="1709"/>
->>>>>>> 71a1cb3b
         <source>5. Computer Network Names</source>
         <translation>5. Nume de rețea pentru computer</translation>
     </message>
     <message>
-<<<<<<< HEAD
-        <location filename="meinstall.ui" line="1568"/>
-=======
         <location filename="meinstall.ui" line="1736"/>
->>>>>>> 71a1cb3b
         <source>Workgroup</source>
         <translation>Grup de lucru:</translation>
     </message>
     <message>
-<<<<<<< HEAD
-        <location filename="meinstall.ui" line="1581"/>
-=======
         <location filename="meinstall.ui" line="1749"/>
->>>>>>> 71a1cb3b
         <source>Workgroup:</source>
         <translation>Grup de lucru:</translation>
     </message>
     <message>
-<<<<<<< HEAD
-        <location filename="meinstall.ui" line="1597"/>
-=======
         <location filename="meinstall.ui" line="1765"/>
->>>>>>> 71a1cb3b
         <source>SaMBa Server for MS Networking</source>
         <translation>Server SaMBa pentru Rețea MS </translation>
     </message>
     <message>
-<<<<<<< HEAD
-        <location filename="meinstall.ui" line="1613"/>
-=======
         <location filename="meinstall.ui" line="1781"/>
->>>>>>> 71a1cb3b
         <source>example.dom</source>
         <translation>exemplu.dom</translation>
     </message>
     <message>
-<<<<<<< HEAD
-        <location filename="meinstall.ui" line="1626"/>
-=======
         <location filename="meinstall.ui" line="1794"/>
->>>>>>> 71a1cb3b
         <source>Computer domain:</source>
         <translation>Domeniu computer:</translation>
     </message>
     <message>
-<<<<<<< HEAD
-        <location filename="meinstall.ui" line="1658"/>
-=======
         <location filename="meinstall.ui" line="1826"/>
->>>>>>> 71a1cb3b
         <source>Computer name:</source>
         <translation>Nume computer:</translation>
     </message>
     <message>
-<<<<<<< HEAD
-        <location filename="meinstall.ui" line="1731"/>
-=======
         <location filename="meinstall.ui" line="1899"/>
->>>>>>> 71a1cb3b
         <source>6d. Service Settings (advanced)</source>
         <translation>6d. Configurare servicii (avansat)</translation>
     </message>
     <message>
-<<<<<<< HEAD
-        <location filename="meinstall.ui" line="1749"/>
-=======
         <location filename="meinstall.ui" line="1917"/>
->>>>>>> 71a1cb3b
         <source>Adjust which services should run at startup</source>
         <translation>Configurați serviciile care ruleaza la pornire</translation>
     </message>
     <message>
-<<<<<<< HEAD
-        <location filename="meinstall.ui" line="1752"/>
-=======
         <location filename="meinstall.ui" line="1920"/>
->>>>>>> 71a1cb3b
         <source>View</source>
         <translation>Vedere </translation>
     </message>
     <message>
-<<<<<<< HEAD
-        <location filename="meinstall.ui" line="1781"/>
-=======
         <location filename="meinstall.ui" line="1949"/>
->>>>>>> 71a1cb3b
         <source>6b. Configure Clock</source>
         <translation>6b. Configurare ceas</translation>
     </message>
     <message>
-<<<<<<< HEAD
-        <location filename="meinstall.ui" line="1809"/>
-=======
         <location filename="meinstall.ui" line="1977"/>
->>>>>>> 71a1cb3b
         <source>Format:</source>
         <translation>Format:</translation>
     </message>
     <message>
-<<<<<<< HEAD
-        <location filename="meinstall.ui" line="1826"/>
-=======
         <location filename="meinstall.ui" line="1994"/>
->>>>>>> 71a1cb3b
         <source>System clock uses LOCAL</source>
         <translation>Ceasul de sistem folosește LOCAL</translation>
     </message>
     <message>
-<<<<<<< HEAD
-        <location filename="meinstall.ui" line="1855"/>
-=======
         <location filename="meinstall.ui" line="2023"/>
->>>>>>> 71a1cb3b
         <source>6a. Localization Defaults</source>
         <translation>6a. Opțiuni prestabilite localizare </translation>
     </message>
     <message>
-<<<<<<< HEAD
-        <location filename="meinstall.ui" line="1885"/>
-=======
         <location filename="meinstall.ui" line="2053"/>
->>>>>>> 71a1cb3b
         <source>Locale:</source>
         <translation>Localizare:</translation>
     </message>
     <message>
-<<<<<<< HEAD
-        <location filename="meinstall.ui" line="1914"/>
-=======
         <location filename="meinstall.ui" line="2082"/>
->>>>>>> 71a1cb3b
         <source>6c. Timezone Settings</source>
         <translation>6c. Setări fus orar</translation>
     </message>
     <message>
-<<<<<<< HEAD
-        <location filename="meinstall.ui" line="1926"/>
-=======
         <location filename="meinstall.ui" line="2094"/>
->>>>>>> 71a1cb3b
         <source>Timezone:</source>
         <translation>Fus orar:</translation>
     </message>
     <message>
-<<<<<<< HEAD
-        <location filename="meinstall.ui" line="2003"/>
-=======
         <location filename="meinstall.ui" line="2171"/>
->>>>>>> 71a1cb3b
         <source>7b. Root (administrator) Account</source>
         <translation>7b. Cont root (administrator)</translation>
     </message>
     <message>
-<<<<<<< HEAD
-        <location filename="meinstall.ui" line="2074"/>
-=======
         <location filename="meinstall.ui" line="2242"/>
->>>>>>> 71a1cb3b
         <source>Confirm root password:</source>
         <translation>Confirmați parola root:</translation>
     </message>
     <message>
-<<<<<<< HEAD
-        <location filename="meinstall.ui" line="2090"/>
-=======
         <location filename="meinstall.ui" line="2258"/>
->>>>>>> 71a1cb3b
         <source>Root password:</source>
         <translation>Parolă root:</translation>
     </message>
     <message>
-<<<<<<< HEAD
-        <location filename="meinstall.ui" line="2109"/>
-=======
         <location filename="meinstall.ui" line="2277"/>
->>>>>>> 71a1cb3b
         <source>7a. Default User Account</source>
         <translation>7a. Cont implicit</translation>
     </message>
     <message>
-<<<<<<< HEAD
-        <location filename="meinstall.ui" line="2189"/>
-=======
         <location filename="meinstall.ui" line="2357"/>
->>>>>>> 71a1cb3b
         <source>username</source>
         <translation>numeutilizator</translation>
     </message>
     <message>
-<<<<<<< HEAD
-        <location filename="meinstall.ui" line="2202"/>
-=======
         <location filename="meinstall.ui" line="2370"/>
->>>>>>> 71a1cb3b
         <source>Confirm user password:</source>
         <translation>Confirmați parolă utilizator:</translation>
     </message>
     <message>
-<<<<<<< HEAD
-        <location filename="meinstall.ui" line="2218"/>
-=======
         <location filename="meinstall.ui" line="2386"/>
->>>>>>> 71a1cb3b
         <source>Default user password:</source>
         <translation>Parolă pentru cont implicit:</translation>
     </message>
     <message>
-<<<<<<< HEAD
-        <location filename="meinstall.ui" line="2234"/>
-=======
         <location filename="meinstall.ui" line="2402"/>
->>>>>>> 71a1cb3b
         <source>Default user login name:</source>
         <translation>Nume utilizator implicit:</translation>
     </message>
     <message>
-<<<<<<< HEAD
-        <location filename="meinstall.ui" line="2253"/>
-=======
         <location filename="meinstall.ui" line="2421"/>
->>>>>>> 71a1cb3b
         <source>Autologin</source>
         <translation>Autologin</translation>
     </message>
     <message>
-<<<<<<< HEAD
-        <location filename="meinstall.ui" line="2266"/>
-=======
         <location filename="meinstall.ui" line="2434"/>
->>>>>>> 71a1cb3b
         <source>Show passwords</source>
         <translation>Arată parolele</translation>
     </message>
     <message>
-<<<<<<< HEAD
-        <location filename="meinstall.ui" line="2279"/>
-=======
         <location filename="meinstall.ui" line="2447"/>
->>>>>>> 71a1cb3b
         <source>Desktop modifications made in the live environment will be carried over to the installed OS</source>
         <translation>Modificarile desktop făcute în mediul live vor fi transferate la sistemul de operare instalat</translation>
     </message>
     <message>
-<<<<<<< HEAD
-        <location filename="meinstall.ui" line="2282"/>
-=======
         <location filename="meinstall.ui" line="2450"/>
->>>>>>> 71a1cb3b
         <source>Save live desktop changes</source>
         <translation>Salvați modificările live desktop</translation>
     </message>
     <message>
-<<<<<<< HEAD
-        <location filename="meinstall.ui" line="2295"/>
-        <source>Encrypt /home</source>
-        <translation>Criptare /home</translation>
-    </message>
-    <message>
-        <location filename="meinstall.ui" line="2327"/>
-=======
         <location filename="meinstall.ui" line="2482"/>
->>>>>>> 71a1cb3b
         <source>Reminders</source>
         <translation>Memo</translation>
     </message>
     <message>
-<<<<<<< HEAD
-        <location filename="meinstall.ui" line="2395"/>
-=======
         <location filename="meinstall.ui" line="2550"/>
->>>>>>> 71a1cb3b
         <source>Close</source>
         <translation>Închidere</translation>
     </message>
@@ -1941,11 +1203,7 @@
 <context>
     <name>QApplication</name>
     <message>
-<<<<<<< HEAD
-        <location filename="app.cpp" line="62"/>
-=======
         <location filename="app.cpp" line="74"/>
->>>>>>> 71a1cb3b
         <source>The installer won't launch because it appears to be running already in the background.
 
 Please close it if possible, or run &apos;pkill minstall&apos; in terminal.</source>
@@ -1954,11 +1212,7 @@
 Închideți-l dacă este posibil sau rulați &quot;pkill minstall&quot; în terminal.</translation>
     </message>
     <message>
-<<<<<<< HEAD
-        <location filename="app.cpp" line="70"/>
-=======
         <location filename="app.cpp" line="82"/>
->>>>>>> 71a1cb3b
         <source>You are running 32bit OS started in 64 bit UEFI mode, the system will not be able to boot unless you select Legacy Boot or similar at restart.
 We recommend you quit now and restart in Legacy Boot
 
@@ -1969,29 +1223,17 @@
 Doriți să continuați instalarea?</translation>
     </message>
     <message>
-<<<<<<< HEAD
-        <location filename="app.cpp" line="74"/>
-=======
         <location filename="app.cpp" line="86"/>
->>>>>>> 71a1cb3b
         <source>Yes</source>
         <translation>Da</translation>
     </message>
     <message>
-<<<<<<< HEAD
-        <location filename="app.cpp" line="74"/>
-=======
         <location filename="app.cpp" line="86"/>
->>>>>>> 71a1cb3b
         <source>No</source>
         <translation>Nu</translation>
     </message>
     <message>
-<<<<<<< HEAD
-        <location filename="app.cpp" line="87"/>
-=======
         <location filename="app.cpp" line="99"/>
->>>>>>> 71a1cb3b
         <source>You must run this app as root.</source>
         <translation>Trebuie să rulați programul ca administrator.</translation>
     </message>

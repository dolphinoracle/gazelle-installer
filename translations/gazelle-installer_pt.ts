<?xml version="1.0" encoding="utf-8"?>
<!DOCTYPE TS>
<TS version="2.1" language="pt">
<context>
    <name>MInstall</name>
    <message>
        <location filename="../minstall.cpp" line="106"/>
        <source>%1 is an independent Linux distribution based on Debian Stable.

%1 uses some components from MEPIS Linux which are released under an Apache free license. Some MEPIS components have been modified for %1.

Enjoy using %1</source>
        <translation>O %1 é uma distribuição Linux independente baseada no Debian Stable.

O %1 usa alguns componentes do MEPIS Linux publicados sob Licença Apache (Apache free license). Alguns componentes do MEPIS foram modificados para o %1.

Usufrua do %1.</translation>
    </message>
    <message>
        <location filename="../minstall.cpp" line="107"/>
        <source>Support %1

%1 is supported by people like you. Some help others at the support forum - %2, or translate help files into different languages, or make suggestions, write documentation, or help test new software.</source>
        <translation>Apoiar o %1

O %1 é apoiado por pessoas como você. Algumas ajudam outras no fórum de apoio -%2, traduzem ficheiros de ajuda para diferentes idiomas, fazem sugestões, redigem documentação ou ajudam a testar novo software.</translation>
    </message>
    <message>
        <location filename="../minstall.cpp" line="370"/>
        <source>

The disk with the partition you selected for installation is failing.

</source>
        <translation>

O disco com a partição seleccionada para a instalação está a falhar. 

</translation>
    </message>
    <message>
        <location filename="../minstall.cpp" line="371"/>
        <source>You are strongly advised to abort.
</source>
        <translation>É altamente aconselhável abortar a instalação. </translation>
    </message>
    <message>
        <location filename="../minstall.cpp" line="372"/>
        <location filename="../minstall.cpp" line="386"/>
        <source>If unsure, please exit the Installer and run GSmartControl for more information.

</source>
        <translation>Havendo dúvidas, sair do Instalador e executar a ferramenta GSmartControl para obter mais informação sobre o estado do disco.

</translation>
    </message>
    <message>
        <location filename="../minstall.cpp" line="373"/>
        <source>Do you want to abort the installation?</source>
        <translation>Abortar a instalação? </translation>
    </message>
    <message>
        <location filename="../minstall.cpp" line="375"/>
        <location filename="../minstall.cpp" line="389"/>
        <location filename="../minstall.cpp" line="995"/>
        <location filename="../minstall.cpp" line="1016"/>
        <location filename="../minstall.cpp" line="1878"/>
        <location filename="../minstall.cpp" line="1883"/>
        <location filename="../minstall.cpp" line="1908"/>
        <location filename="../minstall.cpp" line="2364"/>
        <location filename="../minstall.cpp" line="2414"/>
        <source>Yes</source>
        <translation>Sim</translation>
    </message>
    <message>
        <location filename="../minstall.cpp" line="375"/>
        <location filename="../minstall.cpp" line="389"/>
        <location filename="../minstall.cpp" line="995"/>
        <location filename="../minstall.cpp" line="1016"/>
        <location filename="../minstall.cpp" line="1878"/>
        <location filename="../minstall.cpp" line="1883"/>
        <location filename="../minstall.cpp" line="1908"/>
        <location filename="../minstall.cpp" line="2364"/>
        <location filename="../minstall.cpp" line="2414"/>
        <source>No</source>
        <translation>Não</translation>
    </message>
    <message>
        <location filename="../minstall.cpp" line="383"/>
        <source>Smartmon tool output:

</source>
        <translation>Resultados da ferramenta Smartmon:

</translation>
    </message>
    <message>
        <location filename="../minstall.cpp" line="384"/>
        <source>The disk with the partition you selected for installation passes the S.M.A.R.T. monitor test (smartctl)
</source>
        <translation>O disco com a partição seleccionada para a instalação passa nos testes do monitor S.M.A.R.T. (smartctl) 
</translation>
    </message>
    <message>
        <location filename="../minstall.cpp" line="385"/>
        <source>but the tests indicate it will have a higher than average failure rate in the upcoming year.
</source>
        <translation>mas os testes indicam que no próximo ano terá uma probabilidade de falha superior à média.
</translation>
    </message>
    <message>
        <location filename="../minstall.cpp" line="387"/>
        <source>Do you want to continue?</source>
        <translation>Continuar?</translation>
    </message>
    <message>
        <location filename="../minstall.cpp" line="403"/>
        <source>The password needs to be at least
%1 characters long. Please select
a longer password before proceeding.</source>
        <translation>A senha tem de ter pelo menos
%1 caracteres. 
Escolher uma senha mais longa antes de prosseguir.</translation>
    </message>
    <message>
        <source>Ready to install %1 filesystem</source>
        <translation type="vanished">Pronto para instalar o systema de ficheiros do %1</translation>
    </message>
    <message>
        <location filename="../minstall.cpp" line="874"/>
        <source>Sorry, could not create %1 LUKS partition</source>
        <translation>Não foi possível criar a partição LUKS %1</translation>
    </message>
    <message>
        <location filename="../minstall.cpp" line="886"/>
        <source>Sorry, could not open %1 LUKS container</source>
        <translation>Não foi possível abrir o contentor LUKS %1</translation>
    </message>
    <message>
        <location filename="../minstall.cpp" line="2412"/>
        <source>OK to format and use the entire disk (%1) for %2?</source>
        <translation>Formatar e usar todo o disco (%1) para o %2?</translation>
    </message>
    <message>
        <location filename="../minstall.cpp" line="1047"/>
        <source>Creating required partitions</source>
        <translation>A criar as partições necessárias</translation>
    </message>
    <message>
        <location filename="../minstall.cpp" line="1131"/>
        <source>Formating EFI System Partition (ESP)</source>
        <translation>A formatar a Partição de Sistema EFI (ESP)</translation>
    </message>
    <message>
        <location filename="../minstall.cpp" line="1198"/>
        <location filename="../minstall.cpp" line="1351"/>
        <location filename="../minstall.cpp" line="1403"/>
        <location filename="../minstall.cpp" line="1448"/>
        <source>Setting up LUKS encrypted containers</source>
        <translation>A configurar contentores encriptados por LUKS</translation>
    </message>
    <message>
        <location filename="../minstall.cpp" line="1212"/>
        <location filename="../minstall.cpp" line="1340"/>
        <source>Formatting swap partition</source>
        <translation>A formatar a partição de trocas (swap)</translation>
    </message>
    <message>
        <location filename="../minstall.cpp" line="1223"/>
        <location filename="../minstall.cpp" line="1423"/>
        <source>Formatting boot partition</source>
        <translation>A formatar a partição de arranque (boot)</translation>
    </message>
    <message>
        <location filename="../minstall.cpp" line="1229"/>
        <source>Formatting root partition</source>
        <translation>A formatar a partição raíz (root)</translation>
    </message>
    <message>
        <location filename="../minstall.cpp" line="920"/>
        <source>You must choose a root partition.
The root partition must be at least %1.</source>
        <translation>Escolher uma partição raíz (root, / ).
A partição raíz deve ter pelo menos %1.</translation>
    </message>
    <message>
        <source>The partition you selected for %1, is not a Linux partition. Are you sure you want to reformat this partition?</source>
<<<<<<< HEAD
        <translation type="vanished">A partilão selecionada para %1 não é uma partição Linux. Tem a certeza que deseja reformatar esta partição?</translation>
=======
        <translation>A partição seleccionada para %1 não é uma partição Linux. Reformatar, de facto, esta partição?</translation>
>>>>>>> 9d612e65
    </message>
    <message>
        <source>OK to format and destroy all data on 
%1 for the / (root) partition?</source>
<<<<<<< HEAD
        <translation type="vanished">Formatar e apagar todos os dados em
%1 para a partição / (root)?</translation>
=======
        <translation>Formatar e apagar todos os dados em
%1 para partição / (raíz, root)?</translation>
>>>>>>> 9d612e65
    </message>
    <message>
        <source>All data on %1 will be deleted, except for /home
OK to continue?</source>
        <translation type="vanished">Todos os dados em %1 serão eliminados, excepto em /home
Continuar?</translation>
    </message>
    <message>
        <source>OK to format and destroy all data on 
%1 for the swap partition?</source>
<<<<<<< HEAD
        <translation type="vanished">Formatar e apagar todos os dados em
%1 para a partição swap?</translation>
=======
        <translation>Formatar e apagar todos os dados em
%1 para partição swap?</translation>
>>>>>>> 9d612e65
    </message>
    <message>
        <source>The partition you selected for %1, is not a Linux partition.
Are you sure you want to reformat this partition?</source>
<<<<<<< HEAD
        <translation type="vanished">Tem a certeza que deseja reformatar esta partição?</translation>
=======
        <translation>A partição seleccionda para %1, não é uma partição Linux.
Reformatar, de facto, esta partição?</translation>
>>>>>>> 9d612e65
    </message>
    <message>
        <source>OK to reuse (no reformat) %1 as the /home partition?</source>
        <translation type="vanished">Reusar (sem reformatar) %1 como partição /home?</translation>
    </message>
    <message>
        <source>OK to format and destroy all data on %1 for the /home partition?</source>
        <translation type="vanished">Formatar e apagar todos os dados em %1 para a partição /home?</translation>
    </message>
    <message>
        <source>The partition you selected for /boot, is larger than expected.
Are you sure you want to reformat this partition?</source>
<<<<<<< HEAD
        <translation type="vanished">A partilão escolhida pda /boot é maior do que o esperado. De certeza que pretende reformatar esta partição?</translation>
=======
        <translation>A partição escolhida para /boot é maior do que o esperado. Reformatar, de facto, esta partição?</translation>
>>>>>>> 9d612e65
    </message>
    <message>
        <location filename="../minstall.cpp" line="1311"/>
        <source>Preparing required partitions</source>
        <translation>A preparar as partições necessárias</translation>
    </message>
    <message>
        <location filename="../minstall.cpp" line="1400"/>
        <source>Formatting the / (root) partition</source>
        <translation>A formatar a partição / (root ou raíz)</translation>
    </message>
    <message>
        <location filename="../minstall.cpp" line="1434"/>
        <source>Mounting the /home partition</source>
        <translation>A montar a partição /home</translation>
    </message>
    <message>
        <location filename="../minstall.cpp" line="1460"/>
        <source>Formatting the /home partition</source>
        <translation>A formatar a partição /home</translation>
    </message>
    <message>
        <location filename="../minstall.cpp" line="1502"/>
        <source>Mounting the / (root) partition</source>
        <translation>A montar a partição / (root ou raíz)</translation>
    </message>
    <message>
        <location filename="../minstall.cpp" line="1610"/>
        <source>Creating system directories</source>
        <translation>A criar os diretórios (pastas) do sistema</translation>
    </message>
    <message>
        <source>OK to install GRUB bootloader at %1 ?</source>
        <translation type="vanished">Instalar o gestor de arranque GRUB em %1?</translation>
    </message>
    <message>
        <source>Please wait till GRUB is installed, it might take a couple of minutes.</source>
<<<<<<< HEAD
        <translation type="vanished">Por favor aguarde até que o GRUB esteja instalado; pode demorar alguns minutos.</translation>
=======
        <translation>Aguardar até que o GRUB esteja instalado; pode demorar alguns minutos.</translation>
>>>>>>> 9d612e65
    </message>
    <message>
        <location filename="../minstall.cpp" line="1757"/>
        <source>Sorry, installing GRUB failed. This may be due to a change in the disk formatting. You can uncheck GRUB and finish installing then reboot to the LiveDVD or LiveUSB and repair the installation with the reinstall GRUB function.</source>
        <translation>Falha ao instalar o GRUB. Isto pode dever-se a uma alteração na formatação do disco. Pode desmarcar a caixa para instalação do GRUB, terminar a instalação do sistema, e depois reiniciar o computador com o meio externo executável para reparar a instalação com a ferramenta de reinstalação do GRUB.</translation>
    </message>
    <message>
        <location filename="../minstall.cpp" line="1875"/>
        <source>The home directory for %1 already exists.Would you like to reuse the old home directory?</source>
        <translation>O diretório home para %1 já existe. Usar o diretório home existente?</translation>
    </message>
    <message>
        <location filename="../minstall.cpp" line="1881"/>
        <source>Would you like to save the old home directory
and create a new home directory?</source>
        <translation>Guardar o diretório home existente
e criar um novo diretório home?</translation>
    </message>
    <message>
        <location filename="../minstall.cpp" line="1897"/>
        <source>Sorry, failed to save old home directory. Before proceeding,
you&apos;ll have to select a different username or
delete a previously saved copy of your home directory.</source>
        <translation>O processo de guardar o diretório home existente falhou.
Antes de prosseguir, deve ser selecionado um nome de utilizador diferente
ou apagado um diretório home anteriormente guardado.</translation>
    </message>
    <message>
        <location filename="../minstall.cpp" line="1906"/>
        <source>Would you like to delete the old home directory for %1?</source>
        <translation>Apagar o diretório home existente em %1?</translation>
    </message>
    <message>
        <location filename="../minstall.cpp" line="1916"/>
        <source>Sorry, failed to delete old home directory. Before proceeding, 
you&apos;ll have to select a different username.</source>
        <translation>O processo de apagar o diretório home existente falhou. Antes de prosseguir,
deve ser selecionado um nome de utilizador diferente.</translation>
    </message>
    <message>
        <location filename="../minstall.cpp" line="1923"/>
        <source>You&apos;ve chosen to not use, save or delete the old home directory.
Before proceeding, you&apos;ll have to select a different username.</source>
        <translation>Optou por não usar, guardar ou apagar o diretório home existente.
Antes de prosseguir, deve ser selecionado um nome de utilizador diferente.</translation>
    </message>
    <message>
        <location filename="../minstall.cpp" line="1936"/>
        <source>Sorry, failed to create user directory.</source>
        <translation>A criação da pasta (diretório) de utilizador falhou.</translation>
    </message>
    <message>
        <location filename="../minstall.cpp" line="1943"/>
        <source>Sorry, failed to name user directory.</source>
        <translation>A atribuição de nome à pasta do utilizador falhou.</translation>
    </message>
    <message>
        <location filename="../minstall.cpp" line="1968"/>
        <source>Sorry, failed to save desktop changes.</source>
        <translation>Não foi possível guardar as alterações do ambiente de trabalho.</translation>
    </message>
    <message>
        <location filename="../minstall.cpp" line="1979"/>
        <source>Sorry, failed to set ownership of user directory.</source>
        <translation>A atribuição de propriedade/detenção à pasta do utilizador falhou.</translation>
    </message>
    <message>
        <location filename="../minstall.cpp" line="2034"/>
        <source>Sorry, unable to set root password.</source>
        <translation>Não foi possível estabelecer a senha para root.</translation>
    </message>
    <message>
        <location filename="../minstall.cpp" line="2048"/>
        <source>Sorry, unable to set user password.</source>
        <translation>Não foi possível estabelecer a senha de utilizador.</translation>
    </message>
    <message>
        <source>The user name needs to be at least
2 characters long. Please select
a longer name before proceeding.</source>
        <translation type="vanished">O nome do utilizador tem que ter
pelo menos 2 caracteres. Escolher
um nome de utilizador mais longo.</translation>
    </message>
    <message>
        <source>The user name cannot contain special
 characters or spaces.
Please choose another name before proceeding.</source>
        <translation type="vanished">O nome de utilizador não pode conter
caracteres especiais nem espaços.
Escolher outro nome de utilizador.</translation>
    </message>
    <message>
        <source>The user password needs to be at least
2 characters long. Please select
a longer password before proceeding.</source>
        <translation type="vanished">A senha do utilizador tem que ter
pelo menos 2 caracteres. Escolher
uma senha mais longa.</translation>
    </message>
    <message>
        <source>The root password needs to be at least
2 characters long. Please select
a longer password before proceeding.</source>
        <translation type="vanished">A senha para root tem que ter
pelo menos 2 caracteres. Escolher
uma senha mais longa.</translation>
    </message>
    <message>
        <source>Sorry that name is in use.
Please select a different name.
</source>
        <translation type="vanished">Este nome já está em uso.
Escolher um nome diferente.
</translation>
    </message>
    <message>
        <source>The user password entries do
not match.  Please try again.</source>
        <translation type="vanished">As senhas que escreveu
não coincidem. Tentar novamente.</translation>
    </message>
    <message>
        <source>The root password entries do
 not match.  Please try again.</source>
        <translation type="vanished">As senhas de root que escreveu
não coincidem. Tentar novamente.</translation>
    </message>
    <message>
        <location filename="../minstall.cpp" line="2120"/>
        <source>Sorry your computer name needs to be
at least 2 characters long. You&apos;ll have to
select a different name before proceeding.</source>
        <translation>O nome a dar ao computador
deve ter pelo menos 2 caracteres.
Escolher um nome mais longo.</translation>
    </message>
    <message>
        <location filename="../minstall.cpp" line="2124"/>
        <source>Sorry your computer name contains invalid characters.
You&apos;ll have to select a different
name before proceeding.</source>
        <translation>O nome a dar ao computador
contém caracteres inválidos.
Escolher um nome diferente.</translation>
    </message>
    <message>
        <location filename="../minstall.cpp" line="2130"/>
        <source>Sorry your computer domain needs to be at least
2 characters long. You&apos;ll have to select a different
name before proceeding.</source>
        <translation>O nome do domínio do computador
deve conter pelo menos 2 caracteres.
Escolher um nome mais longo</translation>
    </message>
    <message>
        <location filename="../minstall.cpp" line="2134"/>
        <source>Sorry your computer domain contains invalid characters.
You&apos;ll have to select a different
name before proceeding.</source>
        <translation>O nome do domínio do computador
contém caracteres inválidos.
Escolher um nome diferente.</translation>
    </message>
    <message>
        <location filename="../minstall.cpp" line="2142"/>
        <source>Sorry your workgroup needs to be at least
2 characters long. You&apos;ll have to select a different
name before proceeding.</source>
        <translation>O nome do grupo de trabalho deve conter
pelo menos 2 caracteres.
Escolher um nome mais longo.</translation>
    </message>
    <message>
        <source>Installation and configuration is complete.
To use the new installation, reboot without the installation media.

Do you want to reboot now?</source>
        <translation type="vanished">A instalação e configuração está terminada. 
Para usar a nova instalação, reiniciar o computador sem o meio de instalação.

Reiniciar agora? </translation>
    </message>
    <message>
        <location filename="../minstall.cpp" line="2363"/>
        <source>The installation and configuration is incomplete.
Do you really want to stop now?</source>
        <translation>A instalação e configuração NÃO está completa.
Interromper realmente o processo agora?</translation>
    </message>
    <message>
        <location filename="../minstall.cpp" line="903"/>
        <source>You must choose a separate boot partition when encrypting root.</source>
        <translation>Tem que ser escolhida uma partição de arranque (boot) diferente quando a raiz (root) for encriptada.</translation>
    </message>
    <message>
        <location filename="../minstall.cpp" line="497"/>
        <source>Preparing to install %1</source>
        <translation type="unfinished"></translation>
    </message>
    <message>
        <location filename="../minstall.cpp" line="937"/>
        <source>Delete the data on %1 except for /home</source>
        <translation type="unfinished"></translation>
    </message>
    <message>
        <location filename="../minstall.cpp" line="946"/>
        <source>Reuse (no reformat) %1 as the /home partition</source>
        <translation type="unfinished"></translation>
    </message>
    <message>
        <location filename="../minstall.cpp" line="978"/>
        <source>The partition you selected for /boot is larger than expected.</source>
        <translation type="unfinished"></translation>
    </message>
    <message>
        <location filename="../minstall.cpp" line="982"/>
        <source>%1 for the %2 partition</source>
        <translation type="unfinished"></translation>
    </message>
    <message>
        <location filename="../minstall.cpp" line="985"/>
        <source>The following partitions you selected are not Linux partitions:</source>
        <translation type="unfinished"></translation>
    </message>
    <message>
        <location filename="../minstall.cpp" line="993"/>
        <source>Are you sure you want to reformat these partitions?</source>
        <translation type="unfinished"></translation>
    </message>
    <message>
        <location filename="../minstall.cpp" line="1003"/>
        <source>The %1 installer will now format and destroy the data on the following partitions:</source>
        <translation type="unfinished"></translation>
    </message>
    <message>
        <location filename="../minstall.cpp" line="1010"/>
        <source>The %1 installer will now perform the following actions:</source>
        <translation type="unfinished"></translation>
    </message>
    <message>
        <location filename="../minstall.cpp" line="1014"/>
        <source>These actions cannot be undone. Do you want to continue?</source>
        <translation type="unfinished"></translation>
    </message>
    <message>
        <location filename="../minstall.cpp" line="1693"/>
        <source>Installing GRUB</source>
        <translation type="unfinished"></translation>
    </message>
    <message>
        <location filename="../minstall.cpp" line="2061"/>
        <source>Please enter a user name.</source>
        <translation type="unfinished"></translation>
    </message>
    <message>
        <location filename="../minstall.cpp" line="2065"/>
        <source>The user name cannot contain special characters or spaces.
Please choose another name before proceeding.</source>
        <translation type="unfinished"></translation>
    </message>
    <message>
        <location filename="../minstall.cpp" line="2073"/>
        <source>Sorry that name is in use.
Please select a different name.</source>
        <translation type="unfinished"></translation>
    </message>
    <message>
        <location filename="../minstall.cpp" line="2080"/>
        <source>Please enter the user password.</source>
        <translation type="unfinished"></translation>
    </message>
    <message>
        <location filename="../minstall.cpp" line="2085"/>
        <source>Please enter the root password.</source>
        <translation type="unfinished"></translation>
    </message>
    <message>
        <location filename="../minstall.cpp" line="2090"/>
        <source>The user password entries do not match.
Please try again.</source>
        <translation type="unfinished"></translation>
    </message>
    <message>
        <location filename="../minstall.cpp" line="2096"/>
        <source>The root password entries do not match.
Please try again.</source>
        <translation type="unfinished"></translation>
    </message>
    <message>
        <location filename="../minstall.cpp" line="2486"/>
        <source>&lt;p&gt;&lt;b&gt;General Instructions&lt;/b&gt;&lt;br/&gt;BEFORE PROCEEDING, CLOSE ALL OTHER APPLICATIONS.&lt;/p&gt;&lt;p&gt;On each page, please read the instructions, make your selections, and then click on Next when you are ready to proceed. You will be prompted for confirmation before any destructive actions are performed.&lt;/p&gt;&lt;p&gt;Installation requires about %1 of space. %2 or more is preferred. You can use the entire disk or you can put the installation on existing partitions. &lt;/p&gt;&lt;p&gt;If you are running Mac OS or Windows OS (from Vista onwards), you may have to use that system&apos;s software to set up partitions and boot manager before installing.&lt;/p&gt;&lt;p&gt;The ext2, ext3, ext4, jfs, xfs, btrfs and reiserfs Linux filesystems are supported and ext4 is recommended.&lt;/p&gt;</source>
        <translation>&lt;p&gt;&lt;b&gt;Instruções Gerais&lt;/b&gt;&lt;br/&gt;ANTES DE PROSSEGUIR, FECHAR TODAS AS OUTRAS APLICAÇÕES.&lt;/p&gt;&lt;p&gt;Em cada página, ler as instruções, fazer as escolhas requeridas e clicar em «Próximo». Será pedida confirmação de continuação antes de quaisquer acções destrutivas serem executadas.&lt;/p&gt;&lt;p&gt;A instalação necessita de cerca de %1 de espaço em disco; no entanto, é recomendado usar %2 ou mais. Pode ser usado todo o disco ou podem ser usadas partições. &lt;/p&gt;&lt;p&gt;Em computadores com sistema operativo Mac ou Windows (Vista ou posterior), poderá ser necessário usar o software do sistema existente para fazer partições e instalar o gestor de arranque (boot manager) antes de proceder à instalação.&lt;/p&gt;&lt;p&gt;Esta instalação é compatível com os sistemas de ficheiros Linux ext2, ext3, ext4, jfs, xfs, btrfs e reiserfs; o ext4 é o recomendado.&lt;/p&gt;</translation>
    </message>
    <message>
        <location filename="../minstall.cpp" line="2492"/>
        <source>&lt;p&gt;Autoinstall will place home on the root partition.&lt;/p&gt;</source>
        <translation>&lt;p&gt;A instalação automática colocará home na raiz (root)&lt;/p&gt;</translation>
    </message>
    <message>
        <location filename="../minstall.cpp" line="2493"/>
        <location filename="../minstall.cpp" line="2513"/>
        <source>&lt;p&gt;&lt;b&gt;Encryption&lt;/b&gt;&lt;br/&gt;Encryption is possible via LUKS.  A password is required (8 characters minimum length)&lt;/p&gt;</source>
        <translation>&lt;p&gt;&lt;b&gt;Encriptação&lt;/b&gt;&lt;br/&gt;É possível encriptação via LUKS.  É necessária uma senha (com o mínimo de 8 caracters)&lt;/p&gt;</translation>
    </message>
    <message>
        <location filename="../minstall.cpp" line="2494"/>
        <location filename="../minstall.cpp" line="2514"/>
        <source>&lt;p&gt;A separate unencrypted boot partition is required. For additional settings including cipher selection, use the &lt;b&gt;Edit advanced encryption settings&lt;/b&gt; button.&lt;/p&gt;</source>
<<<<<<< HEAD
        <translation type="unfinished"></translation>
=======
        <translation>&lt;p&gt;É necessária uma partição boot não encriptada. Para configurações adicionais, incluindo selecção de cifra, usar o botão &lt;b&gt;Editar definições avançadas de encriptação&lt;/b&gt;.&lt;/p&gt;</translation>
>>>>>>> 9d612e65
    </message>
    <message>
        <location filename="../minstall.cpp" line="2495"/>
        <source>&lt;p&gt;When encryption is used with autoinstall, the separate boot partition will be automatically created&lt;/p&gt;</source>
        <translation>&gt;&lt;p&gt;Quando é feita uma instalação automática, é automaticamente criada uma partição boot separada&lt;/p&gt;</translation>
    </message>
    <message>
        <location filename="../minstall.cpp" line="2502"/>
        <source>&lt;p&gt;&lt;b&gt;Limitations&lt;/b&gt;&lt;br/&gt;Remember, this software is provided AS-IS with no warranty what-so-ever. It&apos;s solely your responsibility to backup your data before proceeding.&lt;/p&gt;&lt;p&gt;&lt;b&gt;Choose Partitions&lt;/b&gt;&lt;br/&gt;%1 requires a root partition. The swap partition is optional but highly recommended. If you want to use the Suspend-to-Disk feature of %1, you will need a swap partition that is larger than your physical memory size.&lt;/p&gt;&lt;p&gt;If you choose a separate /home partition it will be easier for you to upgrade in the future, but this will not be possible if you are upgrading from an installation that does not have a separate home partition.&lt;/p&gt;&lt;p&gt;&lt;b&gt;Upgrading&lt;/b&gt;&lt;br/&gt;To upgrade from an existing Linux installation, select the same home partition as before and check the preference to preserve data in /home.&lt;/p&gt;&lt;p&gt;If you are preserving an existing /home directory tree located on your root partition, the installer will not reformat the root partition. As a result, the installation will take much longer than usual.&lt;/p&gt;&lt;p&gt;&lt;b&gt;Preferred Filesystem Type&lt;/b&gt;&lt;br/&gt;For %1, you may choose to format the partitions as ext2, ext3, ext4, jfs, xfs, btrfs or reiser. &lt;/p&gt;&lt;p&gt;Additional compression options are available for drives using btrfs. Lzo is fast, but the compression is lower. Zlib is slower, with higher compression.&lt;/p&gt;&lt;p&gt;&lt;b&gt;Bad Blocks&lt;/b&gt;&lt;br/&gt;If you choose ext2, ext3 or ext4 as the format type, you have the option of checking and correcting for bad blocks on the drive. The badblock check is very time consuming, so you may want to skip this step unless you suspect that your drive has bad blocks.&lt;/p&gt;</source>
        <translation>&lt;p&gt;&lt;b&gt;Limitações&lt;/b&gt;&lt;br/&gt;Este software é disponibilizado COMO ESTÁ, sem qualquer tipo de garantia. É da exclusiva responsabilidade do utilizador fazer uma cópia de segurança dos dados que tenha no computador, antes de prosseguir.&lt;/p&gt;&lt;p&gt;&lt;b&gt;Escolher Partições&lt;/b&gt;&lt;br/&gt;O %1 requer uma partição raíz ( / , root). A partição de trocas (swap) é opcional mas altamente recomendada. Para usar a função Hibernar (Suspender-para-o-Disco) do %1 é necessária uma partição de trocas (swap) maior do que a memória RAM física no computador.&lt;/p&gt;&lt;p&gt;Ter uma partição /home separada facilitará no futuro a substituição do sistema por uma nova versão. Mas se o sistema instalado não tiver numa partição /home separada, não será possível criá-la posteriormente.&lt;/p&gt;&lt;p&gt;&lt;b&gt;Actualizar&lt;/b&gt;&lt;br/&gt;Para substituir um sistema/instalação Linux por uma nova versão, marcar a caixa «Preservar dados em /home» e seleccionar a partição /home (caso exista).&lt;/p&gt;&lt;p&gt;Ao preservar para a nova instalação a árvore do directório /home existente na partição raíz (quando não existe uma partição /home separada) o instalador não reformatará a partição / (raíz, root), o que resultará num processo de instalação muito mais demorado do que o habitual.&lt;/p&gt;&lt;p&gt;&lt;b&gt;Tipo de Sistema de Ficheiros Preferido&lt;/b&gt;&lt;br/&gt;O %1, pode ser instalado em partições formatadas como ext2, ext3, ext4, jfs, xfs, btrfs ou reiser. &lt;/p&gt;&lt;p&gt;Partições formatadas como btrfs podem usar opções adicionais de compressão. O sistema lzo proporciona rapidez de compressão, mas a taxa de compressão é menor. O sistema zlib proporciona maior compressão, mas menor rapidez.&lt;/p&gt;&lt;p&gt;&lt;b&gt;Blocos Defeituosos&lt;/b&gt;&lt;br/&gt;Os tipos de formatação ext2, ext3 e ext4 proporcionam a opção de verificação e correcção de blocos defeituosos no disco (estruturalmente o disco é composto de blocos). A verificação dos blocos é muito morosa, pelo que é uma opção que pode ser descartada, a menos que haja suspeitas de que o disco já tem problemas.&lt;/p&gt;</translation>
    </message>
    <message>
        <location filename="../minstall.cpp" line="2522"/>
        <source>Advanced Encryption Settings</source>
<<<<<<< HEAD
        <translation type="unfinished"></translation>
=======
        <translation>Definições Avançadas de Encriptação</translation>
>>>>>>> 9d612e65
    </message>
    <message>
        <location filename="../minstall.cpp" line="2522"/>
        <source>This page allows fine-tuning of LUKS encrypted partitions.</source>
<<<<<<< HEAD
        <translation type="unfinished"></translation>
=======
        <translation>Nesta página é possível ajustar as partições com encriptação LUKS.</translation>
>>>>>>> 9d612e65
    </message>
    <message>
        <location filename="../minstall.cpp" line="2523"/>
        <source>In most cases, the defaults provide a practical balance between security and performance that is suitable for sensitive applications.</source>
<<<<<<< HEAD
        <translation type="unfinished"></translation>
=======
        <translation>Em geral, as predefinições proporcionam um equilíbrio satisfatório entre segurança e desempenho, adequado para aplicações sensíveis.</translation>
>>>>>>> 9d612e65
    </message>
    <message>
        <location filename="../minstall.cpp" line="2525"/>
        <source>This text covers the basics of the parameters used with LUKS, but is not meant to be a comprehensive guide to cryptography.</source>
<<<<<<< HEAD
        <translation type="unfinished"></translation>
=======
        <translation>Este texto dá apenas informação básica sobre os parâmetros usados com o LUKS (Linux Unified Key Setup); não é um guia completo sobre criptografia.</translation>
>>>>>>> 9d612e65
    </message>
    <message>
        <location filename="../minstall.cpp" line="2526"/>
        <source>Altering any of these settings without a sound knowledge in cryptography may result in weak encryption being used.</source>
<<<<<<< HEAD
        <translation type="unfinished"></translation>
=======
        <translation>Alterar qualquer destas definições sem um bom conhecimento de criptografia pode resultar numa encriptação pouco eficiente.</translation>
>>>>>>> 9d612e65
    </message>
    <message>
        <location filename="../minstall.cpp" line="2527"/>
        <source>Editing a field will often affect the available options below it. The fields below may be automatically changed to recommended values.</source>
<<<<<<< HEAD
        <translation type="unfinished"></translation>
=======
        <translation>Editar um campo, muitas vezes afecta as opções associadas. Os campos abaixo podem vir a ser automaticamente alterados para os valores recomendados.</translation>
>>>>>>> 9d612e65
    </message>
    <message>
        <location filename="../minstall.cpp" line="2528"/>
        <source>Whilst better performance or higher security may be obtained by changing settings from their recommended values, you do so entirely at your own risk.</source>
<<<<<<< HEAD
        <translation type="unfinished"></translation>
=======
        <translation>Embora possa ser obtido melhor desempenho ou maior segurança alterando os valores recomendados das definições, isso acarreta riscos que serão da inteira responsabilidade do utilizador.</translation>
>>>>>>> 9d612e65
    </message>
    <message>
        <location filename="../minstall.cpp" line="2530"/>
        <source>You can use the &lt;b&gt;Benchmark&lt;/b&gt; button (which runs &lt;i&gt;cryptsetup benchmark&lt;/i&gt; in its own terminal window) to compare the performance of common combinations of hashes, ciphers and chain modes.</source>
<<<<<<< HEAD
        <translation type="unfinished"></translation>
=======
        <translation>Pode ser usado o botão &lt;b&gt;Comparar&lt;/b&gt; (que executa o &lt;i&gt;cryptsetup benchmark&lt;/i&gt; na sua própria janela de terminal) para comparar o desempenho de combinações comuns de funções hash, cifras e modos de encadeamento (chain modes).</translation>
>>>>>>> 9d612e65
    </message>
    <message>
        <location filename="../minstall.cpp" line="2531"/>
        <source>Please note that &lt;i&gt;cryptsetup benchmark&lt;/i&gt; does not cover all the combinations or selections possible, and generally covers the most commonly used selections.</source>
<<<<<<< HEAD
        <translation type="unfinished"></translation>
=======
        <translation>Notar que o &lt;i&gt;cryptsetup benchmark&lt;/i&gt; não cobre todas as combinações ou selecções possíveis, cobrindo geralmente apenas as selecções mais comummente usadas.</translation>
>>>>>>> 9d612e65
    </message>
    <message>
        <location filename="../minstall.cpp" line="2533"/>
        <source>Cipher</source>
        <translation type="unfinished"></translation>
    </message>
    <message>
        <location filename="../minstall.cpp" line="2533"/>
        <source>A variety of ciphers are available.</source>
<<<<<<< HEAD
        <translation type="unfinished"></translation>
=======
        <translation>Está disponível uma variedade de cifras.</translation>
>>>>>>> 9d612e65
    </message>
    <message>
        <location filename="../minstall.cpp" line="2534"/>
        <source>was one of the five AES finalists. It is considered to have a higher security margin than Rijndael and all the other AES finalists. It performs better on some 64-bit CPUs.</source>
<<<<<<< HEAD
        <translation type="unfinished"></translation>
=======
        <translation>era uma das cinco finalistas para AES (Advanced Encryption Standards). É considerada como tendo uma maior margem de segurança do que a Rijndael e todas as outras finalistas. Tem melhor desempenho em algumas CPUs de 64-bit</translation>
>>>>>>> 9d612e65
    </message>
    <message>
        <location filename="../minstall.cpp" line="2535"/>
        <source>(also known as &lt;i&gt;Rijndael&lt;/i&gt;) is a very common cipher, and many modern CPUs include instructions specifically for AES, due to its ubiquity. Although Rijndael was selected over Serpent for its performance, no attacks are currently expected to be practical.</source>
<<<<<<< HEAD
        <translation type="unfinished"></translation>
=======
        <translation>(também conhecida como &lt;i&gt;Rijndael&lt;/i&gt;) é uma cifra muito comum e muitas CPUs modernas incluiem instruções específicas para AES, dada a sua generalização. Embora a Rijndael tenha tido preferência sobre a Serpent pelo seu desempenho, presentemente não se esperam ataques eficazes.</translation>
>>>>>>> 9d612e65
    </message>
    <message>
        <location filename="../minstall.cpp" line="2536"/>
        <source>is the successor to Blowfish. It became one of the five AES finalists, although it was not selected for the standard.</source>
<<<<<<< HEAD
        <translation type="unfinished"></translation>
=======
        <translation>é a sucessora da Blowfish. Foi uma das cinco finalistas para AES, embora não tenha sido seleccionada para a norma.</translation>
>>>>>>> 9d612e65
    </message>
    <message>
        <location filename="../minstall.cpp" line="2537"/>
        <source>(CAST-256) was a candidate in the AES contest, however it did not become a finalist.</source>
<<<<<<< HEAD
        <translation type="unfinished"></translation>
=======
        <translation>(CAST-256) foi candidata ao concurso para AES, mas não chegou a finalista.</translation>
>>>>>>> 9d612e65
    </message>
    <message>
        <location filename="../minstall.cpp" line="2538"/>
        <source>is a 64-bit block cipher created by Bruce Schneier. It is not recommended for sensitive applications as only CBC and ECB modes are supported. Blowfish supports key sizes between 32 and 448 bits that are multiples of 8.</source>
        <translation type="unfinished"></translation>
    </message>
    <message>
        <location filename="../minstall.cpp" line="2540"/>
        <source>Chain mode</source>
<<<<<<< HEAD
        <translation type="unfinished"></translation>
=======
        <translation>Modo de encadeamento (chain mode)</translation>
>>>>>>> 9d612e65
    </message>
    <message>
        <location filename="../minstall.cpp" line="2540"/>
        <source>If blocks were all encrypted using the same key, a pattern may emerge and be able to predict the plain text.</source>
<<<<<<< HEAD
        <translation type="unfinished"></translation>
=======
        <translation>Se os blocos fossem todos encriptados usando a mesma chave, poderia emergir um padrão que permitisse prenunciar o texto em claro.</translation>
>>>>>>> 9d612e65
    </message>
    <message>
        <location filename="../minstall.cpp" line="2541"/>
        <source>XEX-based Tweaked codebook with ciphertext Stealing) is a modern chain mode, which supersedes CBC and EBC. It is the default (and recommended) chain mode. Using ESSIV over Plain64 will incur a performance penalty, with negligble known security gain.</source>
<<<<<<< HEAD
        <translation type="unfinished"></translation>
=======
        <translation>XEX-based Tweaked codebook with ciphertext Stealing) é um modo de encadeamento moderno, que substitui o CBC e o EBC. É modo de encadeamento predefinido (e recomendado). Usar o ESSIV sobre o Plain64 penalizará o desempenho, tendo um ganho de segurança conhecido mas negligenciável.</translation>
>>>>>>> 9d612e65
    </message>
    <message>
        <location filename="../minstall.cpp" line="2542"/>
        <source>(Cipher Block Chaining) is simpler than XTS, but vulnerable to a padding oracle attack (somewhat mitigated by ESSIV) and is not recommended for sensitive applications.</source>
<<<<<<< HEAD
        <translation type="unfinished"></translation>
=======
        <translation>(Cipher Block Chaining) é mais simples do que XTS, mas é vulnerável a um ataque por oráculo de enchimento (padding oracle attack) (de algum modo mitigado por ESSIV) e não é recomendado para aplicações sensíveis.</translation>
>>>>>>> 9d612e65
    </message>
    <message>
        <location filename="../minstall.cpp" line="2543"/>
        <source>(Electronic CodeBook) is less secure than CBC and should not be used for sensitive applications.</source>
<<<<<<< HEAD
        <translation type="unfinished"></translation>
=======
        <translation>(Electronic CodeBook) é menos seguro do que CBC e não deve ser usado para aplicações sensíveis.</translation>
>>>>>>> 9d612e65
    </message>
    <message>
        <location filename="../minstall.cpp" line="2545"/>
        <source>IV generator</source>
<<<<<<< HEAD
        <translation type="unfinished"></translation>
=======
        <translation>Gerador de IV</translation>
>>>>>>> 9d612e65
    </message>
    <message>
        <location filename="../minstall.cpp" line="2545"/>
        <source>For XTS and CBC, this selects how the &lt;b&gt;i&lt;/b&gt;nitialisation &lt;b&gt;v&lt;/b&gt;ector is generated. &lt;b&gt;ESSIV&lt;/b&gt; requires a hash function, and for that reason, a second drop-down box will be available if this is selected. The hashes available depend on the selected cipher.</source>
<<<<<<< HEAD
        <translation type="unfinished"></translation>
=======
        <translation>Para XTS e CBC, selecciona a forma como o &lt;b&gt;i&lt;/b&gt;nitialisation &lt;b&gt;v&lt;/b&gt;ector (vector de iniciação) é gerado. O &lt;b&gt;ESSIV&lt;/b&gt; requer uma função hash e, por essa razão, uma segunda caixa pendente (drop-down) ficará disponível se esta opção for seleccionada. As funções hash disponíveis dependem da cifra seleccionada.</translation>
>>>>>>> 9d612e65
    </message>
    <message>
        <location filename="../minstall.cpp" line="2546"/>
        <source>ECB mode does not use an IV, so these fields will all be disabled if ECB is selected for the chain mode.</source>
<<<<<<< HEAD
        <translation type="unfinished"></translation>
=======
        <translation>O modo ECB não usa um IV, pelo que estes campos serão todos desactivados se for seleccionado ECB para modo de encadeamento</translation>
>>>>>>> 9d612e65
    </message>
    <message>
        <location filename="../minstall.cpp" line="2548"/>
        <source>Key size</source>
<<<<<<< HEAD
        <translation type="unfinished"></translation>
=======
        <translation>Tamanho da chave</translation>
>>>>>>> 9d612e65
    </message>
    <message>
        <location filename="../minstall.cpp" line="2548"/>
        <source>Sets the key size in bits. Available key sizes are limited by the cipher and chain mode.</source>
<<<<<<< HEAD
        <translation type="unfinished"></translation>
=======
        <translation>Define o tamanho da chave, em bits. Os tamanhos disponíveis estão limitados pela cifra e pelo modo de encadeamento.</translation>
>>>>>>> 9d612e65
    </message>
    <message>
        <location filename="../minstall.cpp" line="2549"/>
        <source>The XTS cipher chain mode splits the key in half (for example, AES-256 in XTS mode requires a 512-bit key size).</source>
<<<<<<< HEAD
        <translation type="unfinished"></translation>
=======
        <translation>O modo de encadeamento de cifra XTS divide a chave ao meio (por exemplo, um AES-256 no modo XTS requer uma chave de 512 bits).</translation>
>>>>>>> 9d612e65
    </message>
    <message>
        <location filename="../minstall.cpp" line="2551"/>
        <source>LUKS key hash</source>
<<<<<<< HEAD
        <translation type="unfinished"></translation>
=======
        <translation>Hash chave LUKS</translation>
>>>>>>> 9d612e65
    </message>
    <message>
        <location filename="../minstall.cpp" line="2551"/>
        <source>The hash used for PBKDF2 and for the AF splitter.</source>
<<<<<<< HEAD
        <translation type="unfinished"></translation>
=======
        <translation>Hash usada para a PBKDF2 e para o divisor AF.</translation>
>>>>>>> 9d612e65
    </message>
    <message>
        <location filename="../minstall.cpp" line="2552"/>
        <source>SHA-1 and RIPEMD-160 are no longer recommended for sensitive applications as they have been found to be broken.</source>
<<<<<<< HEAD
        <translation type="unfinished"></translation>
=======
        <translation>SHA-1 e RIPEMD-160 deixaram de ser recomendadas para aplicações sensíveis, pois já foram quebradas.</translation>
>>>>>>> 9d612e65
    </message>
    <message>
        <location filename="../minstall.cpp" line="2554"/>
        <source>Kernel RNG</source>
<<<<<<< HEAD
        <translation type="unfinished"></translation>
=======
        <translation>RNG do núcleo (kernel)</translation>
>>>>>>> 9d612e65
    </message>
    <message>
        <location filename="../minstall.cpp" line="2554"/>
        <source>Sets which kernel random number generator will be used to create the master key volume key (which is a long-term key).</source>
<<<<<<< HEAD
        <translation type="unfinished"></translation>
=======
        <translation>Define que gerador de números aleatórios do núcleo (RNG) será usado para criar a chave do volume de chaves mestras (que é uma chave de longo prazo). </translation>
>>>>>>> 9d612e65
    </message>
    <message>
        <location filename="../minstall.cpp" line="2555"/>
        <source>Two options are available: /dev/&lt;b&gt;random&lt;/b&gt; which blocks until sufficient entropy is obtained (can take a long time in low-entropy situations), and /dev/&lt;b&gt;urandom&lt;/b&gt; which will not block even if there is insufficient entropy (possibly weaker keys).</source>
<<<<<<< HEAD
        <translation type="unfinished"></translation>
=======
        <translation>Há duas opções disponíveis: /dev/&lt;b&gt;random&lt;/b&gt; que bloqueia até que seja obtida suficiente entropia (pode demorar bastante em situações de baixa entropia) e /dev/&lt;b&gt;urandom&lt;/b&gt; que não bloqueará mesmo que a entropia seja insuficiente (possivelmente chaves mais fracas).</translation>
>>>>>>> 9d612e65
    </message>
    <message>
        <location filename="../minstall.cpp" line="2557"/>
        <source>KDF round time&lt;/b&gt;&lt;br/&gt;The amount of time (in milliseconds) to spend with PBKDF2 passphrase processing.</source>
<<<<<<< HEAD
        <translation type="unfinished"></translation>
=======
        <translation>Duração de ciclo KDF&lt;/b&gt;&lt;br/&gt;Tempo (em milisegundos) a despender com o processamento de frases-senha de PBKDF2.</translation>
>>>>>>> 9d612e65
    </message>
    <message>
        <location filename="../minstall.cpp" line="2558"/>
        <source>A value of 0 selects the compiled-in default (run &lt;i&gt;cryptsetup --help&lt;/i&gt; for details).</source>
<<<<<<< HEAD
        <translation type="unfinished"></translation>
=======
        <translation>O valor 0 selecciona a predefinição incluída (executar &lt;i&gt;cryptsetup --help&lt;/i&gt; para mais informação).</translation>
>>>>>>> 9d612e65
    </message>
    <message>
        <location filename="../minstall.cpp" line="2559"/>
        <source>If you have a slow machine, you may wish to increase this value for extra security, in exchange for time taken to unlock a volume after a passphrase is entered.</source>
<<<<<<< HEAD
        <translation type="unfinished"></translation>
=======
        <translation>Se o computador for lento, este valor pode ser aumentado para segurança adicional à custa do aumento do tempo de desbloqueio dos volumes após uma frase-senha ser introduzida.</translation>
>>>>>>> 9d612e65
    </message>
    <message>
        <source>Returning to Step 1 to select another disk.</source>
        <translation type="vanished">A voltar ao Passo 1 para seleccionar outro disco.</translation>
    </message>
    <message>
        <location filename="../minstall.cpp" line="3012"/>
        <source>Copy progress unknown. No file system statistics.</source>
        <translation type="unfinished"></translation>
    </message>
    <message>
        <location filename="../minstall.cpp" line="3452"/>
        <source>System boot disk:</source>
        <translation type="unfinished">Disco de arranque do sistema:</translation>
    </message>
    <message>
        <location filename="../minstall.cpp" line="3459"/>
        <location filename="../minstall.cpp" line="3466"/>
        <source>Partition to use:</source>
        <translation type="unfinished"></translation>
    </message>
    <message>
        <location filename="../minstall.cpp" line="3069"/>
        <source>&lt;p&gt;&lt;b&gt;Special Thanks&lt;/b&gt;&lt;br/&gt;Thanks to everyone who has chosen to support %1 with their time, money, suggestions, work, praise, ideas, promotion, and/or encouragement.&lt;/p&gt;&lt;p&gt;Without you there would be no %1.&lt;/p&gt;&lt;p&gt;%2 Dev Team&lt;/p&gt;</source>
        <translation>&lt;p&gt;&lt;b&gt;Agradecimentos&lt;/b&gt;&lt;br/&gt;Agradecemos a todos os que decidiram apoiar o %1 com o seu tempo, os seus donativos, as suas sugestões, o seu trabalho, os seus elogios, as suas ideias, promovendo-o e/ou encorajando-nos.&lt;/p&gt;&lt;p&gt;Sem eles o %1 não existiria.&lt;/p&gt;&lt;p&gt;A equipa de desenvolvimento do %2&lt;/p&gt;</translation>
    </message>
    <message>
        <source>&lt;p&gt;&lt;b&gt;Installation in Progress&lt;/b&gt;&lt;br/&gt; %1 is installing.  For a fresh install, this will probably take 3-20 minutes, depending on the speed of your system and the size of any partitions you are reformatting.&lt;/p&gt;&lt;p&gt;If you click the Abort button, the installation will be stopped as soon as possible.&lt;/p&gt;</source>
        <translation type="vanished">&lt;p&gt;&lt;b&gt;Instalação em curso&lt;/b&gt;&lt;br/&gt;O %1 está a ser instalado. Uma instalação de novo geralmente demora de 3 a 20 min, dependendo da velocidade do equipamento e do tamanho das partições a serem formatadas.&lt;/p&gt;&lt;p&gt;Clicando no botão &apos;Abortar&apos;, a instalação será interrompida assim que possível.&lt;/p&gt;</translation>
    </message>
    <message>
        <location filename="../minstall.cpp" line="431"/>
        <source>Failed to create required partitions.
Returning to Step 1.</source>
        <translation>A criação das partições necessárias falhou.
A voltar ao Passo 1.</translation>
    </message>
    <message>
        <location filename="../minstall.cpp" line="438"/>
        <source>Failed to prepare chosen partitions.
Returning to Step 1.</source>
        <translation>A preparação das partições seleccionadas falhou.
A voltar ao Passo 1.</translation>
    </message>
    <message>
        <location filename="../minstall.cpp" line="462"/>
        <source>Setting system configuration</source>
        <translation type="unfinished"></translation>
    </message>
    <message>
        <location filename="../minstall.cpp" line="476"/>
        <source>Installation successful</source>
        <translation type="unfinished"></translation>
    </message>
    <message>
        <location filename="../minstall.cpp" line="2566"/>
        <source>Additional information required</source>
        <translation type="unfinished"></translation>
    </message>
    <message>
        <location filename="../minstall.cpp" line="2567"/>
        <source>The %1 installer is about to request more information from you. Please wait.</source>
        <translation type="unfinished"></translation>
    </message>
    <message>
        <location filename="../minstall.cpp" line="2573"/>
        <source>Installation in Progress</source>
        <translation type="unfinished"></translation>
    </message>
    <message>
        <location filename="../minstall.cpp" line="2574"/>
        <source>%1 is installing.  For a fresh install, this will probably take 3-20 minutes, depending on the speed of your system and the size of any partitions you are reformatting.</source>
        <translation type="unfinished"></translation>
    </message>
    <message>
        <location filename="../minstall.cpp" line="2576"/>
        <source>If you click the Abort button, the installation will be stopped as soon as possible.</source>
        <translation type="unfinished"></translation>
    </message>
    <message>
        <location filename="../minstall.cpp" line="2578"/>
        <source>Change settings while you wait</source>
        <translation type="unfinished"></translation>
    </message>
    <message>
        <location filename="../minstall.cpp" line="2579"/>
        <source>You can click on the &lt;b&gt;Next&lt;/b&gt; or &lt;b&gt;Back&lt;/b&gt; buttons while %1 is being installed to enter the information required for the installation.</source>
        <translation type="unfinished"></translation>
    </message>
    <message>
        <location filename="../minstall.cpp" line="2581"/>
        <source>Feel free to complete these steps at your own pace. If you finish early, the installation will continue and finish without interruption. Otherwise, the installer will pause until you have finished.</source>
        <translation type="unfinished"></translation>
    </message>
    <message>
        <location filename="../minstall.cpp" line="2589"/>
        <source>&lt;p&gt;&lt;b&gt;Select Boot Method&lt;/b&gt;&lt;br/&gt; %1 uses the GRUB bootloader to boot %1 and MS-Windows. &lt;p&gt;By default GRUB2 is installed in the Master Boot Record (MBR) or ESP (EFI System Partition for 64-bit UEFI boot systems) of your boot drive and replaces the boot loader you were using before. This is normal.&lt;/p&gt;&lt;p&gt;If you choose to install GRUB2 to Partition Boot Record (PBR) instead, then GRUB2 will be installed at the beginning of the specified partition. This option is for experts only.&lt;/p&gt;&lt;p&gt;If you uncheck the Install GRUB box, GRUB will not be installed at this time. This option is for experts only.&lt;/p&gt;</source>
        <translation type="unfinished"></translation>
    </message>
    <message>
        <location filename="../minstall.cpp" line="2599"/>
        <source>&lt;p&gt;&lt;b&gt;Common Services to Enable&lt;/b&gt;&lt;br/&gt;Select any of these common services that you might need with your system configuration and the services will be started automatically when you start %1.&lt;/p&gt;</source>
        <translation>&lt;p&gt;&lt;b&gt;Activar Serviços de Uso Frequente&lt;/b&gt;&lt;br/&gt;Selecionar quaisquer destes serviços e eles serão iniciados automaticamente ao iniciar o %1.&lt;/p&gt;</translation>
    </message>
    <message>
        <location filename="../minstall.cpp" line="2606"/>
        <source>&lt;p&gt;&lt;b&gt;Computer Identity&lt;/b&gt;&lt;br/&gt;The computer name is a common unique name which will identify your computer if it is on a network. The computer domain is unlikely to be used unless your ISP or local network requires it.&lt;/p&gt;&lt;p&gt;The computer and domain names can contain only alphanumeric characters, dots, hyphens. They cannot contain blank spaces, start or end with hyphens&lt;/p&gt;&lt;p&gt;The SaMBa Server needs to be activated if you want to use it to share some of your directories or printer with a local computer that is running MS-Windows or Mac OSX.&lt;/p&gt;</source>
        <translation>&lt;p&gt;&lt;b&gt;Identificação do Computador&lt;/b&gt;&lt;br/&gt;O nome do computador é um nome específico que permitirá identificar o computador numa rede a que esteja ligado. Não é provável que o domínio do computador seja usado, a menos que o fornecedor de Internet ou a rede local o requeiram.&lt;/p&gt;&lt;p&gt;Os nomes de computador e de domínio apenas podem conter caracteres alfanuméricos, pontos e hífens. Não podem conter espaços em branco, nem começar ou terminar com hífens.&lt;/p&gt;&lt;p&gt;Para partilhar pastas/diretórios ou uma impressora com um computador local que opere com MS-Windows ou Mac OSX deve ser activado o servidor de ficheiros (aplicação) Samba.&lt;/p&gt;</translation>
    </message>
    <message>
        <location filename="../minstall.cpp" line="2615"/>
        <source>&lt;p&gt;&lt;b&gt;Localization Defaults&lt;/b&gt;&lt;br/&gt;Set the default keyboard and locale. These will apply unless they are overridden later by the user.&lt;/p&gt;&lt;p&gt;&lt;b&gt;Configure Clock&lt;/b&gt;&lt;br/&gt;If you have an Apple or a pure Unix computer, by default the system clock is set to GMT or Universal Time. To change, check the box for &apos;System clock uses LOCAL.&apos;&lt;/p&gt;&lt;p&gt;&lt;b&gt;Timezone Settings&lt;/b&gt;&lt;br/&gt;The system boots with the timezone preset to GMT/UTC. To change the timezone, after you reboot into the new installation, right click on the clock in the Panel and select Properties.&lt;/p&gt;&lt;p&gt;&lt;b&gt;Service Settings&lt;/b&gt;&lt;br/&gt;Most users should not change the defaults. Users with low-resource computers sometimes want to disable unneeded services in order to keep the RAM usage as low as possible. Make sure you know what you are doing! </source>
        <translation>&lt;p&gt;&lt;b&gt;Pré-definições de Localização&lt;/b&gt;&lt;br/&gt;Escolher o teclado e o idioma (localizado) a serem usados. Estas definições manter-se-ão, a menos que sejam modificadas posteriormente pelo utilizador.&lt;/p&gt;&lt;p&gt;&lt;b&gt;Configurar o Relógio do Sistema&lt;/b&gt;&lt;br/&gt;Se o computador é Apple ou Unix puro, por pré-definição o relógio do sistema é configurado para GMT ou UTC. Para alterar, marcar a caixa &apos;Relógio do sistema usa LOCAL&apos;.&lt;/p&gt;&lt;p&gt;&lt;b&gt;Definições de Fuso Horário&lt;/b&gt;&lt;br/&gt;O sistema inicia com o fuso horário pré-definido para GMT/UTC. Depois de reiniciar o computador com, para alterar o fuso horário clicar com o botão direito no Painel e seleccionar Propriedades.&lt;/p&gt;&lt;p&gt;&lt;b&gt;Definições de Serviço&lt;/b&gt;&lt;br/&gt;Recomenda-se que o utilizador comum não altere as opções pré-definidas. Por vezes, utilizadores de computadores de baixo desempenho pretendem desligar serviços não necessários para manter o uso da RAM tão baixo quanto possível. Nessa opção, o utilizador deve saber bem o que está a fazer! </translation>
    </message>
    <message>
        <location filename="../minstall.cpp" line="2624"/>
        <source>&lt;p&gt;&lt;b&gt;Default User Login&lt;/b&gt;&lt;br/&gt;The root user is similar to the Administrator user in some other operating systems. You should not use the root user as your daily user account. Please enter the name for a new (default) user account that you will use on a daily basis. If needed, you can add other user accounts later with %1 User Manager. &lt;/p&gt;&lt;p&gt;&lt;b&gt;Passwords&lt;/b&gt;&lt;br/&gt;Enter a new password for your default user account and for the root account. Each password must be entered twice.&lt;/p&gt;</source>
        <translation>&lt;p&gt;&lt;b&gt;O equivalente em sistemas linux ao &apos;administrador&apos; de outros sistemas operativos é a utilização do sistema em modo root (conta root ou superutilizador/su/sudo). Mas, por regra, o computador não deve ser usado no modo root - este deve ser usado apenas para tarefas de gestão do sistema. Deve ser introduzido um nome de utilizador, o que criará uma conta padrão. Esse será o utilizador pré-definido. Posteriormente, se necessário, poderão ser acrescentados mais utilizadores (mais contas padrão) com o Gestor de Utilizadores do %1. &lt;/b&gt;&lt;p&gt;&lt;b&gt;Senhas&lt;/b&gt;&lt;br/&gt;Estabelecer senhas para as contas de utilizador pré-definido e root. Cada senha deve ser inserida duas vezes.&lt;/p&gt;</translation>
    </message>
    <message>
        <location filename="../minstall.cpp" line="2633"/>
        <source>Installation Automation</source>
        <translation type="unfinished"></translation>
    </message>
    <message>
        <location filename="../minstall.cpp" line="2633"/>
        <source>These settings control what occurs after the %1 installation has finished.</source>
        <translation type="unfinished"></translation>
    </message>
    <message>
        <location filename="../minstall.cpp" line="2635"/>
        <source>If you choose to automatically exit the installer, it will be closed immediately after completion and the system will be shutdown or rebooted without anymore manual intervention, depending on which option is selected.</source>
        <translation type="unfinished"></translation>
    </message>
    <message>
        <location filename="../minstall.cpp" line="2637"/>
        <source>Use the &lt;b&gt;Save automation file to disk&lt;/b&gt; option to save a file containing the settings used for this installation. This can be used in the future to perform an unattended or automated installation.</source>
        <translation type="unfinished"></translation>
    </message>
    <message>
        <location filename="../minstall.cpp" line="2638"/>
        <source>This file may contain sensitive information such as user names and passwords.</source>
        <translation type="unfinished"></translation>
    </message>
    <message>
        <location filename="../minstall.cpp" line="2639"/>
        <source>The file will be saved to where %1 is installed, in the %2 folder.</source>
        <translation type="unfinished"></translation>
    </message>
    <message>
        <location filename="../minstall.cpp" line="2641"/>
        <source>Although not currently implemented or supported, the ability to use an automation file is planned for a future version of the %1 installer.</source>
        <translation type="unfinished"></translation>
    </message>
    <message>
        <location filename="../minstall.cpp" line="2647"/>
        <source>&lt;p&gt;&lt;b&gt;Congratulations!&lt;/b&gt;&lt;br/&gt;You have completed the installation of %1&lt;/p&gt;&lt;p&gt;&lt;b&gt;Finding Applications&lt;/b&gt;&lt;br/&gt;There are hundreds of excellent applications installed with %1 The best way to learn about them is to browse through the Menu and try them. Many of the apps were developed specifically for the %1 project. These are shown in the main menus. &lt;p&gt;In addition %1 includes many standard Linux applications that are run only from the command line and therefore do not show up in the Menu.&lt;/p&gt;</source>
        <translation>&lt;p&gt;&lt;b&gt;Parabéns!&lt;/b&gt;&lt;br/&gt;Terminou a instalação do %1. &lt;/p&gt;&lt;p&gt;&lt;b&gt;Encontrar Aplicações&lt;/b&gt;&lt;br/&gt;Com o %1 são instaladas centenas de excelentes aplicações. A melhor maneira de se familiarizar com elas é navegar pelo Menu e experimentá-las. Muitas delas foram desenvolvidas especificamente para o projecto %1. Essas são acedidas pelos menus principais. &lt;p&gt;O %1 inclui também muitas aplicações linux que só são executáveis a partir da linha de comando, pelo que não aparecem no Menu.&lt;/p&gt;</translation>
    </message>
    <message>
        <location filename="../minstall.cpp" line="2657"/>
        <source>Enjoy using %1&lt;/b&gt;&lt;/p&gt;</source>
        <translation>Usufrua do %1&lt;/b&gt;&lt;/p&gt;</translation>
    </message>
    <message>
        <location filename="../minstall.cpp" line="2672"/>
        <location filename="../minstall.cpp" line="2687"/>
        <source>Next</source>
        <translation>Próximo</translation>
    </message>
    <message>
        <location filename="../minstall.cpp" line="2685"/>
        <source>Finish</source>
        <translation>Terminar</translation>
    </message>
    <message>
        <location filename="../minstall.cpp" line="1507"/>
        <source>Deleting old system</source>
        <translation>A remover o sistema antigo</translation>
    </message>
    <message>
        <location filename="../minstall.cpp" line="1516"/>
        <source>Failed to delete old %1 on destination.
Returning to Step 1.</source>
        <translation>Não foi possível remover o %1 antigo no destino.
A voltar ao Passo 1.</translation>
    </message>
    <message>
        <location filename="../minstall.cpp" line="1632"/>
        <source>Copying new system</source>
        <translation>A gravar o novo sistema</translation>
    </message>
    <message>
        <location filename="../minstall.cpp" line="1663"/>
        <source>Fixing configuration</source>
        <translation>A reparar a configuração</translation>
    </message>
    <message>
        <location filename="../minstall.cpp" line="447"/>
        <source>Paused for required operator input</source>
        <translation type="unfinished"></translation>
    </message>
    <message>
        <location filename="../minstall.cpp" line="1656"/>
        <source>Failed to write %1 to destination.
Returning to Step 1.</source>
        <translation>Não foi possível gravar o %1 no destino.
A voltar ao Passo 1.</translation>
    </message>
    <message>
        <location filename="../minstall.cpp" line="3035"/>
        <source>&lt;p&gt;&lt;b&gt;Getting Help&lt;/b&gt;&lt;br/&gt;Basic information about %1 is at %2.&lt;/p&gt;&lt;p&gt;There are volunteers to help you at the %3 forum, %4&lt;/p&gt;&lt;p&gt;If you ask for help, please remember to describe your problem and your computer in some detail. Usually statements like &apos;it didn&apos;t work&apos; are not helpful.&lt;/p&gt;</source>
        <translation>&lt;p&gt;&lt;b&gt;Obter Ajuda&lt;/b&gt;&lt;br/&gt;Informação básica sobre o %1 em %2.&lt;/p&gt;&lt;p&gt;Há voluntários que prestam ajuda no fórum do %3, %4 (maioritariamente em inglês)&lt;/p&gt;&lt;p&gt;Ao solicitar ajuda, ter presente a necessidade de pormenorizar suficientemente a descrição do problema, bem como a informação sobre o computador. Por regra, afirmações como &apos;(algo) não funcionou&apos; não ajudam a proporcionar boa ajuda.&lt;/p&gt;</translation>
    </message>
    <message>
        <location filename="../minstall.cpp" line="3043"/>
        <source>&lt;p&gt;&lt;b&gt;Repairing Your Installation&lt;/b&gt;&lt;br/&gt;If %1 stops working from the hard drive, sometimes it&apos;s possible to fix the problem by booting from LiveDVD or LiveUSB and running one of the included utilities in %1 or by using one of the regular Linux tools to repair the system.&lt;/p&gt;&lt;p&gt;You can also use your %1 LiveDVD or LiveUSB to recover data from MS-Windows systems!&lt;/p&gt;</source>
        <translation>&lt;p&gt;&lt;b&gt;Reparar o Sistema/Instalação&lt;/b&gt;&lt;br/&gt;Se o %1 deixar de funcionar, às vezes é possível reparar o problema através do meio externo executável - CD ou penUSB - usando algum dos utilitários do %1 ou uma das ferramentas padrão do Linux.&lt;/p&gt;&lt;p&gt;O %1 em CD ou penUSB executáveis pode também usado para recuperar dados de sistemas MS-Windows!&lt;/p&gt;</translation>
    </message>
    <message>
        <location filename="../minstall.cpp" line="3049"/>
        <source>&lt;p&gt;&lt;b&gt;Support %1&lt;/b&gt;&lt;br/&gt;%1 is supported by people like you. Some help others at the support forum - %2 - or translate help files into different languages, or make suggestions, write documentation, or help test new software.&lt;/p&gt;</source>
        <translation>&lt;p&gt;&lt;b&gt;Apoiar o %1&lt;/b&gt;&lt;br/&gt;O %1 é apoiado por pessoas como você. Algumas prestam ajuda a quem a solicita nos fóruns de apoio - %2 - outras traduzem ficheiros da ajuda para diferentes idiomas, fazem sugestões, elaboram documentação ou ajudam a testar novo software.&lt;/p&gt;</translation>
    </message>
    <message>
        <location filename="../minstall.cpp" line="3056"/>
        <source>&lt;p&gt;&lt;b&gt;Adjusting Your Sound Mixer&lt;/b&gt;&lt;br/&gt; %1 attempts to configure the sound mixer for you but sometimes it will be necessary for you to turn up volumes and unmute channels in the mixer in order to hear sound.&lt;/p&gt; &lt;p&gt;The mixer shortcut is located in the menu. Click on it to open the mixer. &lt;/p&gt;</source>
        <translation>&lt;p&gt;&lt;b&gt;Ajustar o Misturador de Som&lt;/b&gt;&lt;br/&gt;O %1 procura configurar o misturador de som, mas por vezes é necessário aumentar o volume ou desativar a função &apos;mute&apos; nos canais do misturador para que se possa ouvir o som.&lt;/p&gt; &lt;p&gt;O atalho para o misturador está localizado no menu. Clique para abrir o misturador.&lt;/p&gt;</translation>
    </message>
    <message>
        <location filename="../minstall.cpp" line="3064"/>
        <source>&lt;p&gt;&lt;b&gt;Keep Your Copy of %1 up-to-date&lt;/b&gt;&lt;br/&gt;For more information and updates please visit&lt;/p&gt;&lt;p&gt; %2&lt;/p&gt;</source>
        <translation>&lt;p&gt;&lt;b&gt;Manter o %1 actualizado&lt;/b&gt;&lt;br/&gt;Para informações e actualizações do %1, visitar&lt;/p&gt;&lt;p&gt; %2&lt;/p&gt;</translation>
    </message>
    <message>
        <location filename="../minstall.cpp" line="3080"/>
        <source>Confirmation</source>
        <translation>Confirmação</translation>
    </message>
    <message>
        <location filename="../minstall.cpp" line="3080"/>
        <source>Are you sure you want to quit the application?</source>
        <translation>Deseja mesmo sair da aplicação?</translation>
    </message>
    <message>
        <location filename="../minstall.cpp" line="3277"/>
        <source>If you choose to encrypt home partition you cannot use the option to preserve data in that partition</source>
        <translation>Se escolher encriptar a partição home não poderá utilizar a opção de preservar dados nessa partição</translation>
    </message>
    <message>
        <location filename="../minstall.cpp" line="3278"/>
        <location filename="../minstall.cpp" line="3300"/>
        <source>OK</source>
        <translation>Aceitar</translation>
    </message>
    <message>
        <location filename="../minstall.cpp" line="3299"/>
        <source>This option also encrypts swap partition if selected, which will render the swap partition unable to be shared with other installed operating systems.</source>
        <translation>Esta opção também encripta a partição swap se selecionada, o que tornará a partição swap impossível de ser utilizada com outros sistemas operativos.</translation>
    </message>
</context>
<context>
    <name>MMain</name>
    <message>
        <location filename="../mmain.cpp" line="42"/>
        <source>Installer</source>
        <translation>Instalador</translation>
    </message>
</context>
<context>
    <name>MeInstall</name>
    <message>
        <location filename="../meinstall.ui" line="3069"/>
        <source>Back</source>
        <translation>Anterior</translation>
    </message>
    <message>
        <location filename="../meinstall.ui" line="3076"/>
        <source>Alt+K</source>
        <translation>Alt+K</translation>
    </message>
    <message>
        <location filename="../meinstall.ui" line="3052"/>
        <source>Next</source>
        <translation>Próximo</translation>
    </message>
    <message>
        <location filename="../meinstall.ui" line="314"/>
        <source>Rearrange disk partitions (optional)</source>
        <translation type="unfinished"></translation>
    </message>
    <message>
        <location filename="../meinstall.ui" line="373"/>
        <source>Choose disk for installation</source>
        <translation type="unfinished"></translation>
    </message>
    <message>
        <location filename="../meinstall.ui" line="432"/>
        <source>Select type of installation</source>
        <translation type="unfinished"></translation>
    </message>
    <message>
        <location filename="../meinstall.ui" line="723"/>
        <source>Preferences</source>
        <translation type="unfinished"></translation>
    </message>
    <message>
        <location filename="../meinstall.ui" line="788"/>
        <source>Choose partitions</source>
        <translation type="unfinished"></translation>
    </message>
    <message>
        <location filename="../meinstall.ui" line="1209"/>
        <source>Encryption options</source>
        <translation type="unfinished"></translation>
    </message>
    <message>
        <location filename="../meinstall.ui" line="1746"/>
        <source>Select Boot Method</source>
        <translation type="unfinished"></translation>
    </message>
    <message>
        <location filename="../meinstall.ui" line="2068"/>
        <source>Computer Network Names</source>
        <translation type="unfinished"></translation>
    </message>
    <message>
        <location filename="../meinstall.ui" line="2255"/>
        <source>Service Settings (advanced)</source>
        <translation type="unfinished"></translation>
    </message>
    <message>
        <location filename="../meinstall.ui" line="2305"/>
        <source>Configure Clock</source>
        <translation type="unfinished"></translation>
    </message>
    <message>
        <location filename="../meinstall.ui" line="2379"/>
        <source>Localization Defaults</source>
        <translation type="unfinished"></translation>
    </message>
    <message>
        <location filename="../meinstall.ui" line="2438"/>
        <source>Timezone Settings</source>
        <translation type="unfinished"></translation>
    </message>
    <message>
        <location filename="../meinstall.ui" line="2524"/>
        <source>Root (administrator) Account</source>
        <translation type="unfinished"></translation>
    </message>
    <message>
        <location filename="../meinstall.ui" line="2630"/>
        <source>Default User Account</source>
        <translation type="unfinished"></translation>
    </message>
    <message>
        <location filename="../meinstall.ui" line="2826"/>
        <source>Installation Automation</source>
        <translation type="unfinished"></translation>
    </message>
    <message>
        <location filename="../meinstall.ui" line="2838"/>
        <source>Save automation file to disk</source>
        <translation type="unfinished"></translation>
    </message>
    <message>
        <location filename="../meinstall.ui" line="2845"/>
        <source>Automatically exit when complete and:</source>
        <translation type="unfinished"></translation>
    </message>
    <message>
        <location filename="../meinstall.ui" line="2884"/>
        <source>Reboot</source>
        <translation type="unfinished"></translation>
    </message>
    <message>
        <location filename="../meinstall.ui" line="2894"/>
        <source>Shutdown</source>
        <translation type="unfinished"></translation>
    </message>
    <message>
        <location filename="../meinstall.ui" line="2952"/>
        <source>Installation complete</source>
        <translation type="unfinished"></translation>
    </message>
    <message>
        <location filename="../meinstall.ui" line="3059"/>
        <source>Alt+N</source>
        <translation>Alt+N</translation>
    </message>
    <message>
        <location filename="../meinstall.ui" line="3109"/>
        <source>Close</source>
        <translation>Fechar</translation>
    </message>
    <message>
        <location filename="../meinstall.ui" line="150"/>
        <source>Terms of Use</source>
        <translation>Termos de Utilização</translation>
    </message>
    <message>
        <location filename="../meinstall.ui" line="38"/>
        <source>Installation in progress</source>
        <translation type="unfinished"></translation>
    </message>
    <message>
        <location filename="../meinstall.ui" line="216"/>
        <source>ModelText</source>
        <translation>ModelText</translation>
    </message>
    <message>
        <location filename="../meinstall.ui" line="236"/>
        <source>&lt;html&gt;&lt;head/&gt;&lt;body&gt;&lt;p align=&quot;right&quot;&gt;&lt;span style=&quot; font-weight:600;&quot;&gt;Layout:&lt;/span&gt;&lt;/p&gt;&lt;/body&gt;&lt;/html&gt;</source>
        <translation>&lt;html&gt;&lt;head/&gt;&lt;body&gt;&lt;p align=&quot;right&quot;&gt;&lt;span style=&quot; font-weight:600;&quot;&gt;Esquema:&lt;/span&gt;&lt;/p&gt;&lt;/body&gt;&lt;/html&gt;</translation>
    </message>
    <message>
        <location filename="../meinstall.ui" line="243"/>
        <source>&lt;html&gt;&lt;head/&gt;&lt;body&gt;&lt;p align=&quot;right&quot;&gt;&lt;span style=&quot; font-weight:600;&quot;&gt;Variant:&lt;/span&gt;&lt;/p&gt;&lt;/body&gt;&lt;/html&gt;</source>
        <translation>&lt;html&gt;&lt;head/&gt;&lt;body&gt;&lt;p align=&quot;right&quot;&gt;&lt;span style=&quot; font-weight:600;&quot;&gt;Variante:&lt;/span&gt;&lt;/p&gt;&lt;/body&gt;&lt;/html&gt;</translation>
    </message>
    <message>
        <location filename="../meinstall.ui" line="250"/>
        <source>LayoutText</source>
        <translation>LayoutText</translation>
    </message>
    <message>
        <location filename="../meinstall.ui" line="257"/>
        <source>VariantText</source>
        <translation>VariantText</translation>
    </message>
    <message>
        <location filename="../meinstall.ui" line="264"/>
        <source>Change Keyboard Settings</source>
        <translation>Alterar as definições do teclado</translation>
    </message>
    <message>
        <location filename="../meinstall.ui" line="271"/>
        <source>&lt;html&gt;&lt;head/&gt;&lt;body&gt;&lt;p align=&quot;right&quot;&gt;&lt;span style=&quot; font-weight:600;&quot;&gt;Model:&lt;/span&gt;&lt;/p&gt;&lt;/body&gt;&lt;/html&gt;</source>
        <translation>&lt;html&gt;&lt;head/&gt;&lt;body&gt;&lt;p align=&quot;right&quot;&gt;&lt;span style=&quot; font-weight:600;&quot;&gt;Modelo:&lt;/span&gt;&lt;/p&gt;&lt;/body&gt;&lt;/html&gt;</translation>
    </message>
    <message>
        <location filename="../meinstall.ui" line="278"/>
        <source>&lt;html&gt;&lt;head/&gt;&lt;body&gt;&lt;p align=&quot;center&quot;&gt;&lt;span style=&quot; font-weight:600;&quot;&gt;Keyboard Settings&lt;/span&gt;&lt;/p&gt;&lt;/body&gt;&lt;/html&gt;</source>
        <translation>&lt;html&gt;&lt;head/&gt;&lt;body&gt;&lt;p align=&quot;center&quot;&gt;&lt;span style=&quot; font-weight:600;&quot;&gt;Definições do Teclado&lt;/span&gt;&lt;/p&gt;&lt;/body&gt;&lt;/html&gt;</translation>
    </message>
    <message>
        <source>1b. Rearrange disk partitions (optional)</source>
        <translation type="vanished">1b. Modificar as partições do disco (opcional)</translation>
    </message>
    <message>
        <location filename="../meinstall.ui" line="341"/>
        <source>Modify partitions:</source>
        <translation>Modificar partições:</translation>
    </message>
    <message>
        <location filename="../meinstall.ui" line="357"/>
        <source>Run partition tool...</source>
        <translation>Executar a ferramenta de partição...</translation>
    </message>
    <message>
        <source>1a. Choose disk for installation</source>
        <translation type="vanished">1a. Escolher o disco para a instalação</translation>
    </message>
    <message>
        <location filename="../meinstall.ui" line="403"/>
        <source>Use disk:</source>
        <translation>Usar o disco:</translation>
    </message>
    <message>
        <source>1c. Select type of installation</source>
        <translation type="vanished">1c. Selecionar o tipo de instalação</translation>
    </message>
    <message>
        <location filename="../meinstall.ui" line="459"/>
        <source>Auto-install using entire disk </source>
        <translation>Instalação automática usando o disco todo</translation>
    </message>
    <message>
        <location filename="../meinstall.ui" line="478"/>
        <location filename="../meinstall.ui" line="1168"/>
        <source>Encrypt</source>
        <translation>Encriptar</translation>
    </message>
    <message>
        <location filename="../meinstall.ui" line="491"/>
        <source>Custom install on existing partitions</source>
        <translation>Instalação passo a passo em partições existentes</translation>
    </message>
    <message>
        <location filename="../meinstall.ui" line="561"/>
        <source>MB </source>
        <translation>MB </translation>
    </message>
    <message>
        <location filename="../meinstall.ui" line="620"/>
        <location filename="../meinstall.ui" line="1248"/>
        <source>Confirm password:</source>
<<<<<<< HEAD
        <translation type="unfinished"></translation>
=======
        <translation>Confirmar a senha:</translation>
>>>>>>> 9d612e65
    </message>
    <message>
        <location filename="../meinstall.ui" line="627"/>
        <location filename="../meinstall.ui" line="1241"/>
        <source>Encryption password:</source>
        <translation>Senha de encriptação</translation>
    </message>
    <message>
        <location filename="../meinstall.ui" line="659"/>
        <source>Leave free space up to:</source>
        <translation>Deixar espaço livre até:</translation>
    </message>
    <message>
        <location filename="../meinstall.ui" line="678"/>
        <location filename="../meinstall.ui" line="1255"/>
        <location filename="../meinstall.ui" line="1300"/>
        <source>Advanced encryption settings</source>
<<<<<<< HEAD
        <translation type="unfinished"></translation>
=======
        <translation>Definições avançadas de encriptação</translation>
>>>>>>> 9d612e65
    </message>
    <message>
        <source>2b. Preferences</source>
        <translation type="vanished">2b. Preferências</translation>
    </message>
    <message>
        <location filename="../meinstall.ui" line="750"/>
        <source>Preserve data in /home (if upgrading)</source>
        <translation>Preservar dados em /home (se a substituir uma instalação Linux existente)</translation>
    </message>
    <message>
        <location filename="../meinstall.ui" line="769"/>
        <source>Check for badblocks (takes longer)</source>
        <translation>Analisar blocos (demora mais)</translation>
    </message>
    <message>
        <source>2a. Choose partitions</source>
        <translation type="vanished">2a. Escolha as partições</translation>
    </message>
    <message>
        <location filename="../meinstall.ui" line="826"/>
        <location filename="../meinstall.ui" line="1025"/>
        <source>ext4</source>
        <translation>ext4</translation>
    </message>
    <message>
        <location filename="../meinstall.ui" line="831"/>
        <location filename="../meinstall.ui" line="1030"/>
        <source>ext3</source>
        <translation>ext3</translation>
    </message>
    <message>
        <location filename="../meinstall.ui" line="836"/>
        <location filename="../meinstall.ui" line="1035"/>
        <source>ext2</source>
        <translation>ext2</translation>
    </message>
    <message>
        <location filename="../meinstall.ui" line="841"/>
        <location filename="../meinstall.ui" line="1040"/>
        <source>jfs</source>
        <translation>jfs</translation>
    </message>
    <message>
        <location filename="../meinstall.ui" line="846"/>
        <location filename="../meinstall.ui" line="1045"/>
        <source>xfs</source>
        <translation>xfs</translation>
    </message>
    <message>
        <location filename="../meinstall.ui" line="851"/>
        <location filename="../meinstall.ui" line="1050"/>
        <source>btrfs</source>
        <translation>btrfs</translation>
    </message>
    <message>
        <location filename="../meinstall.ui" line="856"/>
        <location filename="../meinstall.ui" line="1055"/>
        <source>btrfs-zlib</source>
        <translation>btrfs-zlib</translation>
    </message>
    <message>
        <location filename="../meinstall.ui" line="861"/>
        <location filename="../meinstall.ui" line="1060"/>
        <source>btrfs-lzo</source>
        <translation>btrfs-lzo</translation>
    </message>
    <message>
        <location filename="../meinstall.ui" line="866"/>
        <location filename="../meinstall.ui" line="1065"/>
        <source>reiserfs</source>
        <translation>reiserfs</translation>
    </message>
    <message>
        <location filename="../meinstall.ui" line="871"/>
        <location filename="../meinstall.ui" line="1070"/>
        <source>reiser4</source>
        <translation>reiser4</translation>
    </message>
    <message>
        <location filename="../meinstall.ui" line="892"/>
        <source>boot:</source>
        <translation>boot:</translation>
    </message>
    <message>
        <location filename="../meinstall.ui" line="917"/>
        <source>Label</source>
        <translation>Rótulo</translation>
    </message>
    <message>
        <location filename="../meinstall.ui" line="936"/>
        <source>root:</source>
        <translation>root:</translation>
    </message>
    <message>
        <location filename="../meinstall.ui" line="952"/>
        <source>swap:</source>
        <translation>swap:</translation>
    </message>
    <message>
        <location filename="../meinstall.ui" line="1010"/>
        <location filename="../meinstall.ui" line="1179"/>
        <source>root</source>
        <translation>root</translation>
    </message>
    <message>
        <location filename="../meinstall.ui" line="1084"/>
        <source>Type</source>
        <translation>Tipo</translation>
    </message>
    <message>
        <location filename="../meinstall.ui" line="1100"/>
        <source>home:</source>
        <translation>home:</translation>
    </message>
    <message>
        <location filename="../meinstall.ui" line="1193"/>
        <source>Location</source>
        <translation>Localização</translation>
    </message>
    <message>
<<<<<<< HEAD
        <location filename="../meinstall.ui" line="1316"/>
        <source>SHA-512</source>
        <translation type="unfinished"></translation>
=======
        <location filename="meinstall.ui" line="1237"/>
        <source>2c. Encryption options</source>
        <translation>2c. Opções de encriptação</translation>
    </message>
    <message>
        <location filename="meinstall.ui" line="1332"/>
        <source>SHA-512</source>
        <translation>SHA-512</translation>
>>>>>>> 9d612e65
    </message>
    <message>
        <location filename="../meinstall.ui" line="1321"/>
        <source>SHA-256</source>
<<<<<<< HEAD
        <translation type="unfinished"></translation>
=======
        <translation>SHA-256</translation>
>>>>>>> 9d612e65
    </message>
    <message>
        <location filename="../meinstall.ui" line="1326"/>
        <source>Whirlpool</source>
<<<<<<< HEAD
        <translation type="unfinished"></translation>
=======
        <translation>Whirlpool</translation>
>>>>>>> 9d612e65
    </message>
    <message>
        <location filename="../meinstall.ui" line="1331"/>
        <source>SHA-1</source>
<<<<<<< HEAD
        <translation type="unfinished"></translation>
=======
        <translation>SHA-1</translation>
>>>>>>> 9d612e65
    </message>
    <message>
        <location filename="../meinstall.ui" line="1336"/>
        <source>RIPEMD-160</source>
<<<<<<< HEAD
        <translation type="unfinished"></translation>
=======
        <translation>RIPEMD-160</translation>
>>>>>>> 9d612e65
    </message>
    <message>
        <location filename="../meinstall.ui" line="1353"/>
        <source>-bit</source>
<<<<<<< HEAD
        <translation type="unfinished"></translation>
=======
        <translation>-bit</translation>
>>>>>>> 9d612e65
    </message>
    <message>
        <location filename="../meinstall.ui" line="1372"/>
        <source> mS</source>
<<<<<<< HEAD
        <translation type="unfinished"></translation>
=======
        <translation> mS</translation>
>>>>>>> 9d612e65
    </message>
    <message>
        <location filename="../meinstall.ui" line="1394"/>
        <source>LUKS key hash:</source>
        <translation type="unfinished"></translation>
    </message>
    <message>
        <location filename="../meinstall.ui" line="1410"/>
        <source>Key size:</source>
<<<<<<< HEAD
        <translation type="unfinished"></translation>
=======
        <translation>Tamanho da chave:</translation>
>>>>>>> 9d612e65
    </message>
    <message>
        <location filename="../meinstall.ui" line="1436"/>
        <source>KDF round time:</source>
        <translation type="unfinished"></translation>
    </message>
    <message>
        <location filename="../meinstall.ui" line="1462"/>
        <source>Cipher:</source>
<<<<<<< HEAD
        <translation type="unfinished"></translation>
=======
        <translation>Cifra:</translation>
>>>>>>> 9d612e65
    </message>
    <message>
        <location filename="../meinstall.ui" line="1482"/>
        <source>Serpent</source>
<<<<<<< HEAD
        <translation type="unfinished"></translation>
=======
        <translation>Serpent</translation>
>>>>>>> 9d612e65
    </message>
    <message>
        <location filename="../meinstall.ui" line="1487"/>
        <source>AES</source>
<<<<<<< HEAD
        <translation type="unfinished"></translation>
=======
        <translation>AES</translation>
>>>>>>> 9d612e65
    </message>
    <message>
        <location filename="../meinstall.ui" line="1492"/>
        <source>Twofish</source>
<<<<<<< HEAD
        <translation type="unfinished"></translation>
=======
        <translation>Twofish</translation>
>>>>>>> 9d612e65
    </message>
    <message>
        <location filename="../meinstall.ui" line="1497"/>
        <source>CAST6</source>
<<<<<<< HEAD
        <translation type="unfinished"></translation>
=======
        <translation>CAST6</translation>
>>>>>>> 9d612e65
    </message>
    <message>
        <location filename="../meinstall.ui" line="1502"/>
        <source>Blowfish</source>
<<<<<<< HEAD
        <translation type="unfinished"></translation>
=======
        <translation>Blowfish</translation>
>>>>>>> 9d612e65
    </message>
    <message>
        <location filename="../meinstall.ui" line="1519"/>
        <source>Benchmark...</source>
<<<<<<< HEAD
        <translation type="unfinished"></translation>
=======
        <translation>Comparar...</translation>
>>>>>>> 9d612e65
    </message>
    <message>
        <location filename="../meinstall.ui" line="1549"/>
        <source>ESSIV</source>
<<<<<<< HEAD
        <translation type="unfinished"></translation>
=======
        <translation>ESSIV</translation>
>>>>>>> 9d612e65
    </message>
    <message>
        <location filename="../meinstall.ui" line="1554"/>
        <source>Plain64</source>
<<<<<<< HEAD
        <translation type="unfinished"></translation>
=======
        <translation>Plain64</translation>
>>>>>>> 9d612e65
    </message>
    <message>
        <location filename="../meinstall.ui" line="1559"/>
        <source>Plain64BE</source>
<<<<<<< HEAD
        <translation type="unfinished"></translation>
=======
        <translation>Plain64BE</translation>
>>>>>>> 9d612e65
    </message>
    <message>
        <location filename="../meinstall.ui" line="1564"/>
        <source>Plain</source>
<<<<<<< HEAD
        <translation type="unfinished"></translation>
=======
        <translation>Plain</translation>
>>>>>>> 9d612e65
    </message>
    <message>
        <location filename="../meinstall.ui" line="1569"/>
        <source>BENBI</source>
<<<<<<< HEAD
        <translation type="unfinished"></translation>
=======
        <translation>BENBI</translation>
>>>>>>> 9d612e65
    </message>
    <message>
        <location filename="../meinstall.ui" line="1583"/>
        <source>IV generator:</source>
        <translation type="unfinished"></translation>
    </message>
    <message>
        <location filename="../meinstall.ui" line="1596"/>
        <source>Chain mode:</source>
        <translation type="unfinished"></translation>
    </message>
    <message>
        <location filename="../meinstall.ui" line="1616"/>
        <source>Kernel RNG:</source>
        <translation type="unfinished"></translation>
    </message>
    <message>
        <location filename="../meinstall.ui" line="1624"/>
        <source>random</source>
<<<<<<< HEAD
        <translation type="unfinished"></translation>
=======
        <translation>random</translation>
>>>>>>> 9d612e65
    </message>
    <message>
        <location filename="../meinstall.ui" line="1629"/>
        <source>urandom</source>
<<<<<<< HEAD
        <translation type="unfinished"></translation>
=======
        <translation>urandom</translation>
>>>>>>> 9d612e65
    </message>
    <message>
        <source>3. Installation in progress</source>
        <translation type="vanished">3. Instalação em curso</translation>
    </message>
    <message>
        <location filename="../meinstall.ui" line="81"/>
        <source>Abort</source>
        <translation>Abortar</translation>
    </message>
    <message>
        <location filename="../meinstall.ui" line="84"/>
        <location filename="../meinstall.ui" line="1858"/>
        <source>Alt+A</source>
        <translation>Alt+A</translation>
    </message>
    <message>
        <source>Ready to install antiX Linux filesystem</source>
        <translation type="vanished">Pronto para instalar o sistema de ficheiros do antiX</translation>
    </message>
    <message>
        <location filename="../meinstall.ui" line="1662"/>
        <source>Tips</source>
        <translation>Dicas</translation>
    </message>
    <message>
        <source>4. Select Boot Method</source>
<<<<<<< HEAD
        <translation type="vanished">4. Selecionar Método de Arranque</translation>
=======
        <translation>4. Selecionar Método de Arranque</translation>
    </message>
    <message>
        <location filename="meinstall.ui" line="1959"/>
        <source>Partition to use:</source>
        <translation>Partição a usar:</translation>
>>>>>>> 9d612e65
    </message>
    <message>
        <location filename="../meinstall.ui" line="1940"/>
        <source>Master Boot Record</source>
        <translation>Master Boot Record</translation>
    </message>
    <message>
        <location filename="../meinstall.ui" line="1946"/>
        <source>MBR</source>
        <translation>MBR</translation>
    </message>
    <message>
        <location filename="../meinstall.ui" line="1949"/>
        <source>Alt+B</source>
        <translation>Alt+B</translation>
    </message>
    <message>
        <source>Install on:</source>
        <translation type="vanished">Instalar em:</translation>
    </message>
    <message>
        <location filename="../meinstall.ui" line="1874"/>
        <source>System boot disk:</source>
        <translation>Disco de arranque do sistema:</translation>
    </message>
    <message>
        <location filename="../meinstall.ui" line="1792"/>
        <source>EFI System Partition</source>
        <translation>Partição de Sistema EFI</translation>
    </message>
    <message>
        <location filename="../meinstall.ui" line="1795"/>
        <source>ESP</source>
        <translation>ESP</translation>
    </message>
    <message>
        <location filename="../meinstall.ui" line="1855"/>
        <source>Install GRUB for Linux and Windows</source>
        <translation>Instalar o GRUB para Linux e Windows</translation>
    </message>
    <message>
        <location filename="../meinstall.ui" line="1814"/>
        <source>Partition Boot Record</source>
        <translation type="unfinished"></translation>
    </message>
    <message>
        <location filename="../meinstall.ui" line="1817"/>
        <source>PBR</source>
<<<<<<< HEAD
        <translation type="unfinished"></translation>
    </message>
    <message>
        <location filename="../meinstall.ui" line="1839"/>
        <source>Location to install on:</source>
        <translation type="unfinished"></translation>
=======
        <translation>PBR</translation>
>>>>>>> 9d612e65
    </message>
    <message>
        <location filename="../meinstall.ui" line="1990"/>
        <source>Common Services to Enable</source>
        <translation>Activar Serviços Comuns</translation>
    </message>
    <message>
        <location filename="../meinstall.ui" line="2030"/>
        <source>Service</source>
        <translation>Serviço</translation>
    </message>
    <message>
        <location filename="../meinstall.ui" line="2035"/>
        <source>Description</source>
        <translation>Descrição</translation>
    </message>
    <message>
        <source>5. Computer Network Names</source>
        <translation type="vanished">5. Nome do Computador na Rede</translation>
    </message>
    <message>
        <location filename="../meinstall.ui" line="2095"/>
        <source>Workgroup</source>
        <translation>Grupo de trabalho</translation>
    </message>
    <message>
        <location filename="../meinstall.ui" line="2108"/>
        <source>Workgroup:</source>
        <translation>Grupo de trabalho:</translation>
    </message>
    <message>
        <location filename="../meinstall.ui" line="2124"/>
        <source>SaMBa Server for MS Networking</source>
        <translation>Servidor de ficheiros Samba para interacção com sistemas MS Windows</translation>
    </message>
    <message>
        <location filename="../meinstall.ui" line="2140"/>
        <source>example.dom</source>
        <translation>exemplo.dom</translation>
    </message>
    <message>
        <location filename="../meinstall.ui" line="2153"/>
        <source>Computer domain:</source>
        <translation>Domínio do computador:</translation>
    </message>
    <message>
        <location filename="../meinstall.ui" line="2185"/>
        <source>Computer name:</source>
        <translation>Nome do computador:</translation>
    </message>
    <message>
        <source>6d. Service Settings (advanced)</source>
        <translation type="vanished">6d. Configuração de serviços (avançada) </translation>
    </message>
    <message>
        <location filename="../meinstall.ui" line="2273"/>
        <source>Adjust which services should run at startup</source>
        <translation>Definir os serviços a serem activados ao iniciar</translation>
    </message>
    <message>
        <location filename="../meinstall.ui" line="2276"/>
        <source>View</source>
        <translation>Ver pacotes/programas</translation>
    </message>
    <message>
        <source>6b. Configure Clock</source>
        <translation type="vanished">6b. Configurar o Relógio</translation>
    </message>
    <message>
        <location filename="../meinstall.ui" line="2333"/>
        <source>Format:</source>
        <translation>Formato:</translation>
    </message>
    <message>
        <location filename="../meinstall.ui" line="2350"/>
        <source>System clock uses LOCAL</source>
        <translation>O relógio do sistema usa LOCAL</translation>
    </message>
    <message>
        <source>6a. Localization Defaults</source>
        <translation type="vanished">6a. Pré-definições de Localização</translation>
    </message>
    <message>
        <location filename="../meinstall.ui" line="2409"/>
        <source>Locale:</source>
        <translation>Localização:</translation>
    </message>
    <message>
        <source>6c. Timezone Settings</source>
        <translation type="vanished">6c. Definições de fuso horário</translation>
    </message>
    <message>
        <location filename="../meinstall.ui" line="2450"/>
        <source>Timezone:</source>
        <translation>Fuso horário:</translation>
    </message>
    <message>
        <source>7b. Root (administrator) Account</source>
        <translation type="vanished">7b. Conta root (administrador)</translation>
    </message>
    <message>
        <location filename="../meinstall.ui" line="2595"/>
        <source>Confirm root password:</source>
        <translation>Confirmar a senha de root:</translation>
    </message>
    <message>
        <location filename="../meinstall.ui" line="2611"/>
        <source>Root password:</source>
        <translation>Senha de root:</translation>
    </message>
    <message>
        <source>7a. Default User Account</source>
        <translation type="vanished">7a. Conta do Utilizador Pré-definido</translation>
    </message>
    <message>
        <location filename="../meinstall.ui" line="2710"/>
        <source>username</source>
        <translation>nome de utilizador</translation>
    </message>
    <message>
        <location filename="../meinstall.ui" line="2723"/>
        <source>Confirm user password:</source>
        <translation>Confirmar a senha de utilizador:</translation>
    </message>
    <message>
        <location filename="../meinstall.ui" line="2739"/>
        <source>Default user password:</source>
        <translation>Senha do utilizador pré-definido:</translation>
    </message>
    <message>
        <location filename="../meinstall.ui" line="2755"/>
        <source>Default user login name:</source>
        <translation>Utilizador pré-definido:</translation>
    </message>
    <message>
        <location filename="../meinstall.ui" line="2774"/>
        <source>Autologin</source>
        <translation>Início de sessão sem autenticação</translation>
    </message>
    <message>
        <location filename="../meinstall.ui" line="2787"/>
        <source>Show passwords</source>
        <translation>Mostrar senhas</translation>
    </message>
    <message>
        <location filename="../meinstall.ui" line="2800"/>
        <source>Desktop modifications made in the live environment will be carried over to the installed OS</source>
        <translation>As alterações ao ambiente de trabalho feitas na sessão da instalação externa serão transpostas para o sistema instalado no disco rígido</translation>
    </message>
    <message>
        <location filename="../meinstall.ui" line="2803"/>
        <source>Save live desktop changes</source>
        <translation>Guardar as alterações feitas na sessão da instalação externa</translation>
    </message>
    <message>
        <location filename="../meinstall.ui" line="2958"/>
        <source>To use the new installation, reboot without the installation media.</source>
        <translation type="unfinished"></translation>
    </message>
    <message>
        <location filename="../meinstall.ui" line="2965"/>
        <source>Automatically reboot the system when the installer is closed</source>
        <translation type="unfinished"></translation>
    </message>
    <message>
        <location filename="../meinstall.ui" line="2984"/>
        <source>Reminders</source>
        <translation>Lembretes</translation>
    </message>
</context>
<context>
    <name>MeMain</name>
    <message>
        <location filename="../memain.ui" line="26"/>
        <source>antiX Linux Install</source>
        <translation>Instalador do antiX</translation>
    </message>
    <message>
        <location filename="../memain.ui" line="72"/>
        <source>Help</source>
        <translation>Ajudas várias (em inglês)</translation>
    </message>
</context>
<context>
    <name>QApplication</name>
    <message>
        <location filename="../app.cpp" line="74"/>
        <source>The installer won&apos;t launch because it appears to be running already in the background.

Please close it if possible, or run &apos;pkill minstall&apos; in terminal.</source>
        <translation>O instalador não inicia porque parece já estar em execução em segundo plano.

Deve ser encerrado, se possível; se não, no terminal/consola executar &apos;pkill minstall&apos;.</translation>
    </message>
    <message>
        <location filename="../app.cpp" line="82"/>
        <source>You are running 32bit OS started in 64 bit UEFI mode, the system will not be able to boot unless you select Legacy Boot or similar at restart.
We recommend you quit now and restart in Legacy Boot

Do you want to continue the installation?</source>
        <translation>O Sistema Operativo de 32bit em execução foi iniciado em modo UEFI 64 bit. Depois de instalado no disco, o sistema não arrancará a menos que no reinício seja seleccionado o modo Legacy Boot - isto é, o modo BIOS - ou similar.
Recomenda-se que o sistema seja encerrado agora e reiniciado em modo Legacy Boot.

Continuar a instalação, ainda assim?</translation>
    </message>
    <message>
        <location filename="../app.cpp" line="86"/>
        <source>Yes</source>
        <translation>Sim</translation>
    </message>
    <message>
        <location filename="../app.cpp" line="86"/>
        <source>No</source>
        <translation>Não</translation>
    </message>
    <message>
        <location filename="../app.cpp" line="99"/>
        <source>You must run this app as root.</source>
        <translation>Esta aplicação tem que ser executada como root.</translation>
    </message>
</context>
</TS><|MERGE_RESOLUTION|>--- conflicted
+++ resolved
@@ -185,22 +185,13 @@
     </message>
     <message>
         <source>The partition you selected for %1, is not a Linux partition. Are you sure you want to reformat this partition?</source>
-<<<<<<< HEAD
         <translation type="vanished">A partilão selecionada para %1 não é uma partição Linux. Tem a certeza que deseja reformatar esta partição?</translation>
-=======
-        <translation>A partição seleccionada para %1 não é uma partição Linux. Reformatar, de facto, esta partição?</translation>
->>>>>>> 9d612e65
     </message>
     <message>
         <source>OK to format and destroy all data on 
 %1 for the / (root) partition?</source>
-<<<<<<< HEAD
         <translation type="vanished">Formatar e apagar todos os dados em
 %1 para a partição / (root)?</translation>
-=======
-        <translation>Formatar e apagar todos os dados em
-%1 para partição / (raíz, root)?</translation>
->>>>>>> 9d612e65
     </message>
     <message>
         <source>All data on %1 will be deleted, except for /home
@@ -211,23 +202,13 @@
     <message>
         <source>OK to format and destroy all data on 
 %1 for the swap partition?</source>
-<<<<<<< HEAD
         <translation type="vanished">Formatar e apagar todos os dados em
 %1 para a partição swap?</translation>
-=======
-        <translation>Formatar e apagar todos os dados em
-%1 para partição swap?</translation>
->>>>>>> 9d612e65
     </message>
     <message>
         <source>The partition you selected for %1, is not a Linux partition.
 Are you sure you want to reformat this partition?</source>
-<<<<<<< HEAD
         <translation type="vanished">Tem a certeza que deseja reformatar esta partição?</translation>
-=======
-        <translation>A partição seleccionda para %1, não é uma partição Linux.
-Reformatar, de facto, esta partição?</translation>
->>>>>>> 9d612e65
     </message>
     <message>
         <source>OK to reuse (no reformat) %1 as the /home partition?</source>
@@ -240,11 +221,7 @@
     <message>
         <source>The partition you selected for /boot, is larger than expected.
 Are you sure you want to reformat this partition?</source>
-<<<<<<< HEAD
         <translation type="vanished">A partilão escolhida pda /boot é maior do que o esperado. De certeza que pretende reformatar esta partição?</translation>
-=======
-        <translation>A partição escolhida para /boot é maior do que o esperado. Reformatar, de facto, esta partição?</translation>
->>>>>>> 9d612e65
     </message>
     <message>
         <location filename="../minstall.cpp" line="1311"/>
@@ -282,11 +259,7 @@
     </message>
     <message>
         <source>Please wait till GRUB is installed, it might take a couple of minutes.</source>
-<<<<<<< HEAD
         <translation type="vanished">Por favor aguarde até que o GRUB esteja instalado; pode demorar alguns minutos.</translation>
-=======
-        <translation>Aguardar até que o GRUB esteja instalado; pode demorar alguns minutos.</translation>
->>>>>>> 9d612e65
     </message>
     <message>
         <location filename="../minstall.cpp" line="1757"/>
@@ -596,11 +569,7 @@
         <location filename="../minstall.cpp" line="2494"/>
         <location filename="../minstall.cpp" line="2514"/>
         <source>&lt;p&gt;A separate unencrypted boot partition is required. For additional settings including cipher selection, use the &lt;b&gt;Edit advanced encryption settings&lt;/b&gt; button.&lt;/p&gt;</source>
-<<<<<<< HEAD
-        <translation type="unfinished"></translation>
-=======
-        <translation>&lt;p&gt;É necessária uma partição boot não encriptada. Para configurações adicionais, incluindo selecção de cifra, usar o botão &lt;b&gt;Editar definições avançadas de encriptação&lt;/b&gt;.&lt;/p&gt;</translation>
->>>>>>> 9d612e65
+        <translation type="unfinished"></translation>
     </message>
     <message>
         <location filename="../minstall.cpp" line="2495"/>
@@ -615,83 +584,47 @@
     <message>
         <location filename="../minstall.cpp" line="2522"/>
         <source>Advanced Encryption Settings</source>
-<<<<<<< HEAD
-        <translation type="unfinished"></translation>
-=======
-        <translation>Definições Avançadas de Encriptação</translation>
->>>>>>> 9d612e65
+        <translation type="unfinished"></translation>
     </message>
     <message>
         <location filename="../minstall.cpp" line="2522"/>
         <source>This page allows fine-tuning of LUKS encrypted partitions.</source>
-<<<<<<< HEAD
-        <translation type="unfinished"></translation>
-=======
-        <translation>Nesta página é possível ajustar as partições com encriptação LUKS.</translation>
->>>>>>> 9d612e65
+        <translation type="unfinished"></translation>
     </message>
     <message>
         <location filename="../minstall.cpp" line="2523"/>
         <source>In most cases, the defaults provide a practical balance between security and performance that is suitable for sensitive applications.</source>
-<<<<<<< HEAD
-        <translation type="unfinished"></translation>
-=======
-        <translation>Em geral, as predefinições proporcionam um equilíbrio satisfatório entre segurança e desempenho, adequado para aplicações sensíveis.</translation>
->>>>>>> 9d612e65
+        <translation type="unfinished"></translation>
     </message>
     <message>
         <location filename="../minstall.cpp" line="2525"/>
         <source>This text covers the basics of the parameters used with LUKS, but is not meant to be a comprehensive guide to cryptography.</source>
-<<<<<<< HEAD
-        <translation type="unfinished"></translation>
-=======
-        <translation>Este texto dá apenas informação básica sobre os parâmetros usados com o LUKS (Linux Unified Key Setup); não é um guia completo sobre criptografia.</translation>
->>>>>>> 9d612e65
+        <translation type="unfinished"></translation>
     </message>
     <message>
         <location filename="../minstall.cpp" line="2526"/>
         <source>Altering any of these settings without a sound knowledge in cryptography may result in weak encryption being used.</source>
-<<<<<<< HEAD
-        <translation type="unfinished"></translation>
-=======
-        <translation>Alterar qualquer destas definições sem um bom conhecimento de criptografia pode resultar numa encriptação pouco eficiente.</translation>
->>>>>>> 9d612e65
+        <translation type="unfinished"></translation>
     </message>
     <message>
         <location filename="../minstall.cpp" line="2527"/>
         <source>Editing a field will often affect the available options below it. The fields below may be automatically changed to recommended values.</source>
-<<<<<<< HEAD
-        <translation type="unfinished"></translation>
-=======
-        <translation>Editar um campo, muitas vezes afecta as opções associadas. Os campos abaixo podem vir a ser automaticamente alterados para os valores recomendados.</translation>
->>>>>>> 9d612e65
+        <translation type="unfinished"></translation>
     </message>
     <message>
         <location filename="../minstall.cpp" line="2528"/>
         <source>Whilst better performance or higher security may be obtained by changing settings from their recommended values, you do so entirely at your own risk.</source>
-<<<<<<< HEAD
-        <translation type="unfinished"></translation>
-=======
-        <translation>Embora possa ser obtido melhor desempenho ou maior segurança alterando os valores recomendados das definições, isso acarreta riscos que serão da inteira responsabilidade do utilizador.</translation>
->>>>>>> 9d612e65
+        <translation type="unfinished"></translation>
     </message>
     <message>
         <location filename="../minstall.cpp" line="2530"/>
         <source>You can use the &lt;b&gt;Benchmark&lt;/b&gt; button (which runs &lt;i&gt;cryptsetup benchmark&lt;/i&gt; in its own terminal window) to compare the performance of common combinations of hashes, ciphers and chain modes.</source>
-<<<<<<< HEAD
-        <translation type="unfinished"></translation>
-=======
-        <translation>Pode ser usado o botão &lt;b&gt;Comparar&lt;/b&gt; (que executa o &lt;i&gt;cryptsetup benchmark&lt;/i&gt; na sua própria janela de terminal) para comparar o desempenho de combinações comuns de funções hash, cifras e modos de encadeamento (chain modes).</translation>
->>>>>>> 9d612e65
+        <translation type="unfinished"></translation>
     </message>
     <message>
         <location filename="../minstall.cpp" line="2531"/>
         <source>Please note that &lt;i&gt;cryptsetup benchmark&lt;/i&gt; does not cover all the combinations or selections possible, and generally covers the most commonly used selections.</source>
-<<<<<<< HEAD
-        <translation type="unfinished"></translation>
-=======
-        <translation>Notar que o &lt;i&gt;cryptsetup benchmark&lt;/i&gt; não cobre todas as combinações ou selecções possíveis, cobrindo geralmente apenas as selecções mais comummente usadas.</translation>
->>>>>>> 9d612e65
+        <translation type="unfinished"></translation>
     </message>
     <message>
         <location filename="../minstall.cpp" line="2533"/>
@@ -701,47 +634,27 @@
     <message>
         <location filename="../minstall.cpp" line="2533"/>
         <source>A variety of ciphers are available.</source>
-<<<<<<< HEAD
-        <translation type="unfinished"></translation>
-=======
-        <translation>Está disponível uma variedade de cifras.</translation>
->>>>>>> 9d612e65
+        <translation type="unfinished"></translation>
     </message>
     <message>
         <location filename="../minstall.cpp" line="2534"/>
         <source>was one of the five AES finalists. It is considered to have a higher security margin than Rijndael and all the other AES finalists. It performs better on some 64-bit CPUs.</source>
-<<<<<<< HEAD
-        <translation type="unfinished"></translation>
-=======
-        <translation>era uma das cinco finalistas para AES (Advanced Encryption Standards). É considerada como tendo uma maior margem de segurança do que a Rijndael e todas as outras finalistas. Tem melhor desempenho em algumas CPUs de 64-bit</translation>
->>>>>>> 9d612e65
+        <translation type="unfinished"></translation>
     </message>
     <message>
         <location filename="../minstall.cpp" line="2535"/>
         <source>(also known as &lt;i&gt;Rijndael&lt;/i&gt;) is a very common cipher, and many modern CPUs include instructions specifically for AES, due to its ubiquity. Although Rijndael was selected over Serpent for its performance, no attacks are currently expected to be practical.</source>
-<<<<<<< HEAD
-        <translation type="unfinished"></translation>
-=======
-        <translation>(também conhecida como &lt;i&gt;Rijndael&lt;/i&gt;) é uma cifra muito comum e muitas CPUs modernas incluiem instruções específicas para AES, dada a sua generalização. Embora a Rijndael tenha tido preferência sobre a Serpent pelo seu desempenho, presentemente não se esperam ataques eficazes.</translation>
->>>>>>> 9d612e65
+        <translation type="unfinished"></translation>
     </message>
     <message>
         <location filename="../minstall.cpp" line="2536"/>
         <source>is the successor to Blowfish. It became one of the five AES finalists, although it was not selected for the standard.</source>
-<<<<<<< HEAD
-        <translation type="unfinished"></translation>
-=======
-        <translation>é a sucessora da Blowfish. Foi uma das cinco finalistas para AES, embora não tenha sido seleccionada para a norma.</translation>
->>>>>>> 9d612e65
+        <translation type="unfinished"></translation>
     </message>
     <message>
         <location filename="../minstall.cpp" line="2537"/>
         <source>(CAST-256) was a candidate in the AES contest, however it did not become a finalist.</source>
-<<<<<<< HEAD
-        <translation type="unfinished"></translation>
-=======
-        <translation>(CAST-256) foi candidata ao concurso para AES, mas não chegou a finalista.</translation>
->>>>>>> 9d612e65
+        <translation type="unfinished"></translation>
     </message>
     <message>
         <location filename="../minstall.cpp" line="2538"/>
@@ -751,182 +664,102 @@
     <message>
         <location filename="../minstall.cpp" line="2540"/>
         <source>Chain mode</source>
-<<<<<<< HEAD
-        <translation type="unfinished"></translation>
-=======
-        <translation>Modo de encadeamento (chain mode)</translation>
->>>>>>> 9d612e65
+        <translation type="unfinished"></translation>
     </message>
     <message>
         <location filename="../minstall.cpp" line="2540"/>
         <source>If blocks were all encrypted using the same key, a pattern may emerge and be able to predict the plain text.</source>
-<<<<<<< HEAD
-        <translation type="unfinished"></translation>
-=======
-        <translation>Se os blocos fossem todos encriptados usando a mesma chave, poderia emergir um padrão que permitisse prenunciar o texto em claro.</translation>
->>>>>>> 9d612e65
+        <translation type="unfinished"></translation>
     </message>
     <message>
         <location filename="../minstall.cpp" line="2541"/>
         <source>XEX-based Tweaked codebook with ciphertext Stealing) is a modern chain mode, which supersedes CBC and EBC. It is the default (and recommended) chain mode. Using ESSIV over Plain64 will incur a performance penalty, with negligble known security gain.</source>
-<<<<<<< HEAD
-        <translation type="unfinished"></translation>
-=======
-        <translation>XEX-based Tweaked codebook with ciphertext Stealing) é um modo de encadeamento moderno, que substitui o CBC e o EBC. É modo de encadeamento predefinido (e recomendado). Usar o ESSIV sobre o Plain64 penalizará o desempenho, tendo um ganho de segurança conhecido mas negligenciável.</translation>
->>>>>>> 9d612e65
+        <translation type="unfinished"></translation>
     </message>
     <message>
         <location filename="../minstall.cpp" line="2542"/>
         <source>(Cipher Block Chaining) is simpler than XTS, but vulnerable to a padding oracle attack (somewhat mitigated by ESSIV) and is not recommended for sensitive applications.</source>
-<<<<<<< HEAD
-        <translation type="unfinished"></translation>
-=======
-        <translation>(Cipher Block Chaining) é mais simples do que XTS, mas é vulnerável a um ataque por oráculo de enchimento (padding oracle attack) (de algum modo mitigado por ESSIV) e não é recomendado para aplicações sensíveis.</translation>
->>>>>>> 9d612e65
+        <translation type="unfinished"></translation>
     </message>
     <message>
         <location filename="../minstall.cpp" line="2543"/>
         <source>(Electronic CodeBook) is less secure than CBC and should not be used for sensitive applications.</source>
-<<<<<<< HEAD
-        <translation type="unfinished"></translation>
-=======
-        <translation>(Electronic CodeBook) é menos seguro do que CBC e não deve ser usado para aplicações sensíveis.</translation>
->>>>>>> 9d612e65
+        <translation type="unfinished"></translation>
     </message>
     <message>
         <location filename="../minstall.cpp" line="2545"/>
         <source>IV generator</source>
-<<<<<<< HEAD
-        <translation type="unfinished"></translation>
-=======
-        <translation>Gerador de IV</translation>
->>>>>>> 9d612e65
+        <translation type="unfinished"></translation>
     </message>
     <message>
         <location filename="../minstall.cpp" line="2545"/>
         <source>For XTS and CBC, this selects how the &lt;b&gt;i&lt;/b&gt;nitialisation &lt;b&gt;v&lt;/b&gt;ector is generated. &lt;b&gt;ESSIV&lt;/b&gt; requires a hash function, and for that reason, a second drop-down box will be available if this is selected. The hashes available depend on the selected cipher.</source>
-<<<<<<< HEAD
-        <translation type="unfinished"></translation>
-=======
-        <translation>Para XTS e CBC, selecciona a forma como o &lt;b&gt;i&lt;/b&gt;nitialisation &lt;b&gt;v&lt;/b&gt;ector (vector de iniciação) é gerado. O &lt;b&gt;ESSIV&lt;/b&gt; requer uma função hash e, por essa razão, uma segunda caixa pendente (drop-down) ficará disponível se esta opção for seleccionada. As funções hash disponíveis dependem da cifra seleccionada.</translation>
->>>>>>> 9d612e65
+        <translation type="unfinished"></translation>
     </message>
     <message>
         <location filename="../minstall.cpp" line="2546"/>
         <source>ECB mode does not use an IV, so these fields will all be disabled if ECB is selected for the chain mode.</source>
-<<<<<<< HEAD
-        <translation type="unfinished"></translation>
-=======
-        <translation>O modo ECB não usa um IV, pelo que estes campos serão todos desactivados se for seleccionado ECB para modo de encadeamento</translation>
->>>>>>> 9d612e65
+        <translation type="unfinished"></translation>
     </message>
     <message>
         <location filename="../minstall.cpp" line="2548"/>
         <source>Key size</source>
-<<<<<<< HEAD
-        <translation type="unfinished"></translation>
-=======
-        <translation>Tamanho da chave</translation>
->>>>>>> 9d612e65
+        <translation type="unfinished"></translation>
     </message>
     <message>
         <location filename="../minstall.cpp" line="2548"/>
         <source>Sets the key size in bits. Available key sizes are limited by the cipher and chain mode.</source>
-<<<<<<< HEAD
-        <translation type="unfinished"></translation>
-=======
-        <translation>Define o tamanho da chave, em bits. Os tamanhos disponíveis estão limitados pela cifra e pelo modo de encadeamento.</translation>
->>>>>>> 9d612e65
+        <translation type="unfinished"></translation>
     </message>
     <message>
         <location filename="../minstall.cpp" line="2549"/>
         <source>The XTS cipher chain mode splits the key in half (for example, AES-256 in XTS mode requires a 512-bit key size).</source>
-<<<<<<< HEAD
-        <translation type="unfinished"></translation>
-=======
-        <translation>O modo de encadeamento de cifra XTS divide a chave ao meio (por exemplo, um AES-256 no modo XTS requer uma chave de 512 bits).</translation>
->>>>>>> 9d612e65
+        <translation type="unfinished"></translation>
     </message>
     <message>
         <location filename="../minstall.cpp" line="2551"/>
         <source>LUKS key hash</source>
-<<<<<<< HEAD
-        <translation type="unfinished"></translation>
-=======
-        <translation>Hash chave LUKS</translation>
->>>>>>> 9d612e65
+        <translation type="unfinished"></translation>
     </message>
     <message>
         <location filename="../minstall.cpp" line="2551"/>
         <source>The hash used for PBKDF2 and for the AF splitter.</source>
-<<<<<<< HEAD
-        <translation type="unfinished"></translation>
-=======
-        <translation>Hash usada para a PBKDF2 e para o divisor AF.</translation>
->>>>>>> 9d612e65
+        <translation type="unfinished"></translation>
     </message>
     <message>
         <location filename="../minstall.cpp" line="2552"/>
         <source>SHA-1 and RIPEMD-160 are no longer recommended for sensitive applications as they have been found to be broken.</source>
-<<<<<<< HEAD
-        <translation type="unfinished"></translation>
-=======
-        <translation>SHA-1 e RIPEMD-160 deixaram de ser recomendadas para aplicações sensíveis, pois já foram quebradas.</translation>
->>>>>>> 9d612e65
+        <translation type="unfinished"></translation>
     </message>
     <message>
         <location filename="../minstall.cpp" line="2554"/>
         <source>Kernel RNG</source>
-<<<<<<< HEAD
-        <translation type="unfinished"></translation>
-=======
-        <translation>RNG do núcleo (kernel)</translation>
->>>>>>> 9d612e65
+        <translation type="unfinished"></translation>
     </message>
     <message>
         <location filename="../minstall.cpp" line="2554"/>
         <source>Sets which kernel random number generator will be used to create the master key volume key (which is a long-term key).</source>
-<<<<<<< HEAD
-        <translation type="unfinished"></translation>
-=======
-        <translation>Define que gerador de números aleatórios do núcleo (RNG) será usado para criar a chave do volume de chaves mestras (que é uma chave de longo prazo). </translation>
->>>>>>> 9d612e65
+        <translation type="unfinished"></translation>
     </message>
     <message>
         <location filename="../minstall.cpp" line="2555"/>
         <source>Two options are available: /dev/&lt;b&gt;random&lt;/b&gt; which blocks until sufficient entropy is obtained (can take a long time in low-entropy situations), and /dev/&lt;b&gt;urandom&lt;/b&gt; which will not block even if there is insufficient entropy (possibly weaker keys).</source>
-<<<<<<< HEAD
-        <translation type="unfinished"></translation>
-=======
-        <translation>Há duas opções disponíveis: /dev/&lt;b&gt;random&lt;/b&gt; que bloqueia até que seja obtida suficiente entropia (pode demorar bastante em situações de baixa entropia) e /dev/&lt;b&gt;urandom&lt;/b&gt; que não bloqueará mesmo que a entropia seja insuficiente (possivelmente chaves mais fracas).</translation>
->>>>>>> 9d612e65
+        <translation type="unfinished"></translation>
     </message>
     <message>
         <location filename="../minstall.cpp" line="2557"/>
         <source>KDF round time&lt;/b&gt;&lt;br/&gt;The amount of time (in milliseconds) to spend with PBKDF2 passphrase processing.</source>
-<<<<<<< HEAD
-        <translation type="unfinished"></translation>
-=======
-        <translation>Duração de ciclo KDF&lt;/b&gt;&lt;br/&gt;Tempo (em milisegundos) a despender com o processamento de frases-senha de PBKDF2.</translation>
->>>>>>> 9d612e65
+        <translation type="unfinished"></translation>
     </message>
     <message>
         <location filename="../minstall.cpp" line="2558"/>
         <source>A value of 0 selects the compiled-in default (run &lt;i&gt;cryptsetup --help&lt;/i&gt; for details).</source>
-<<<<<<< HEAD
-        <translation type="unfinished"></translation>
-=======
-        <translation>O valor 0 selecciona a predefinição incluída (executar &lt;i&gt;cryptsetup --help&lt;/i&gt; para mais informação).</translation>
->>>>>>> 9d612e65
+        <translation type="unfinished"></translation>
     </message>
     <message>
         <location filename="../minstall.cpp" line="2559"/>
         <source>If you have a slow machine, you may wish to increase this value for extra security, in exchange for time taken to unlock a volume after a passphrase is entered.</source>
-<<<<<<< HEAD
-        <translation type="unfinished"></translation>
-=======
-        <translation>Se o computador for lento, este valor pode ser aumentado para segurança adicional à custa do aumento do tempo de desbloqueio dos volumes após uma frase-senha ser introduzida.</translation>
->>>>>>> 9d612e65
+        <translation type="unfinished"></translation>
     </message>
     <message>
         <source>Returning to Step 1 to select another disk.</source>
@@ -1425,11 +1258,7 @@
         <location filename="../meinstall.ui" line="620"/>
         <location filename="../meinstall.ui" line="1248"/>
         <source>Confirm password:</source>
-<<<<<<< HEAD
-        <translation type="unfinished"></translation>
-=======
-        <translation>Confirmar a senha:</translation>
->>>>>>> 9d612e65
+        <translation type="unfinished"></translation>
     </message>
     <message>
         <location filename="../meinstall.ui" line="627"/>
@@ -1447,11 +1276,7 @@
         <location filename="../meinstall.ui" line="1255"/>
         <location filename="../meinstall.ui" line="1300"/>
         <source>Advanced encryption settings</source>
-<<<<<<< HEAD
-        <translation type="unfinished"></translation>
-=======
-        <translation>Definições avançadas de encriptação</translation>
->>>>>>> 9d612e65
+        <translation type="unfinished"></translation>
     </message>
     <message>
         <source>2b. Preferences</source>
@@ -1573,74 +1398,39 @@
         <translation>Localização</translation>
     </message>
     <message>
-<<<<<<< HEAD
         <location filename="../meinstall.ui" line="1316"/>
         <source>SHA-512</source>
         <translation type="unfinished"></translation>
-=======
-        <location filename="meinstall.ui" line="1237"/>
-        <source>2c. Encryption options</source>
-        <translation>2c. Opções de encriptação</translation>
-    </message>
-    <message>
-        <location filename="meinstall.ui" line="1332"/>
-        <source>SHA-512</source>
-        <translation>SHA-512</translation>
->>>>>>> 9d612e65
     </message>
     <message>
         <location filename="../meinstall.ui" line="1321"/>
         <source>SHA-256</source>
-<<<<<<< HEAD
-        <translation type="unfinished"></translation>
-=======
-        <translation>SHA-256</translation>
->>>>>>> 9d612e65
+        <translation type="unfinished"></translation>
     </message>
     <message>
         <location filename="../meinstall.ui" line="1326"/>
         <source>Whirlpool</source>
-<<<<<<< HEAD
-        <translation type="unfinished"></translation>
-=======
-        <translation>Whirlpool</translation>
->>>>>>> 9d612e65
+        <translation type="unfinished"></translation>
     </message>
     <message>
         <location filename="../meinstall.ui" line="1331"/>
         <source>SHA-1</source>
-<<<<<<< HEAD
-        <translation type="unfinished"></translation>
-=======
-        <translation>SHA-1</translation>
->>>>>>> 9d612e65
+        <translation type="unfinished"></translation>
     </message>
     <message>
         <location filename="../meinstall.ui" line="1336"/>
         <source>RIPEMD-160</source>
-<<<<<<< HEAD
-        <translation type="unfinished"></translation>
-=======
-        <translation>RIPEMD-160</translation>
->>>>>>> 9d612e65
+        <translation type="unfinished"></translation>
     </message>
     <message>
         <location filename="../meinstall.ui" line="1353"/>
         <source>-bit</source>
-<<<<<<< HEAD
-        <translation type="unfinished"></translation>
-=======
-        <translation>-bit</translation>
->>>>>>> 9d612e65
+        <translation type="unfinished"></translation>
     </message>
     <message>
         <location filename="../meinstall.ui" line="1372"/>
         <source> mS</source>
-<<<<<<< HEAD
-        <translation type="unfinished"></translation>
-=======
-        <translation> mS</translation>
->>>>>>> 9d612e65
+        <translation type="unfinished"></translation>
     </message>
     <message>
         <location filename="../meinstall.ui" line="1394"/>
@@ -1650,11 +1440,7 @@
     <message>
         <location filename="../meinstall.ui" line="1410"/>
         <source>Key size:</source>
-<<<<<<< HEAD
-        <translation type="unfinished"></translation>
-=======
-        <translation>Tamanho da chave:</translation>
->>>>>>> 9d612e65
+        <translation type="unfinished"></translation>
     </message>
     <message>
         <location filename="../meinstall.ui" line="1436"/>
@@ -1664,110 +1450,62 @@
     <message>
         <location filename="../meinstall.ui" line="1462"/>
         <source>Cipher:</source>
-<<<<<<< HEAD
-        <translation type="unfinished"></translation>
-=======
-        <translation>Cifra:</translation>
->>>>>>> 9d612e65
+        <translation type="unfinished"></translation>
     </message>
     <message>
         <location filename="../meinstall.ui" line="1482"/>
         <source>Serpent</source>
-<<<<<<< HEAD
-        <translation type="unfinished"></translation>
-=======
-        <translation>Serpent</translation>
->>>>>>> 9d612e65
+        <translation type="unfinished"></translation>
     </message>
     <message>
         <location filename="../meinstall.ui" line="1487"/>
         <source>AES</source>
-<<<<<<< HEAD
-        <translation type="unfinished"></translation>
-=======
-        <translation>AES</translation>
->>>>>>> 9d612e65
+        <translation type="unfinished"></translation>
     </message>
     <message>
         <location filename="../meinstall.ui" line="1492"/>
         <source>Twofish</source>
-<<<<<<< HEAD
-        <translation type="unfinished"></translation>
-=======
-        <translation>Twofish</translation>
->>>>>>> 9d612e65
+        <translation type="unfinished"></translation>
     </message>
     <message>
         <location filename="../meinstall.ui" line="1497"/>
         <source>CAST6</source>
-<<<<<<< HEAD
-        <translation type="unfinished"></translation>
-=======
-        <translation>CAST6</translation>
->>>>>>> 9d612e65
+        <translation type="unfinished"></translation>
     </message>
     <message>
         <location filename="../meinstall.ui" line="1502"/>
         <source>Blowfish</source>
-<<<<<<< HEAD
-        <translation type="unfinished"></translation>
-=======
-        <translation>Blowfish</translation>
->>>>>>> 9d612e65
+        <translation type="unfinished"></translation>
     </message>
     <message>
         <location filename="../meinstall.ui" line="1519"/>
         <source>Benchmark...</source>
-<<<<<<< HEAD
-        <translation type="unfinished"></translation>
-=======
-        <translation>Comparar...</translation>
->>>>>>> 9d612e65
+        <translation type="unfinished"></translation>
     </message>
     <message>
         <location filename="../meinstall.ui" line="1549"/>
         <source>ESSIV</source>
-<<<<<<< HEAD
-        <translation type="unfinished"></translation>
-=======
-        <translation>ESSIV</translation>
->>>>>>> 9d612e65
+        <translation type="unfinished"></translation>
     </message>
     <message>
         <location filename="../meinstall.ui" line="1554"/>
         <source>Plain64</source>
-<<<<<<< HEAD
-        <translation type="unfinished"></translation>
-=======
-        <translation>Plain64</translation>
->>>>>>> 9d612e65
+        <translation type="unfinished"></translation>
     </message>
     <message>
         <location filename="../meinstall.ui" line="1559"/>
         <source>Plain64BE</source>
-<<<<<<< HEAD
-        <translation type="unfinished"></translation>
-=======
-        <translation>Plain64BE</translation>
->>>>>>> 9d612e65
+        <translation type="unfinished"></translation>
     </message>
     <message>
         <location filename="../meinstall.ui" line="1564"/>
         <source>Plain</source>
-<<<<<<< HEAD
-        <translation type="unfinished"></translation>
-=======
-        <translation>Plain</translation>
->>>>>>> 9d612e65
+        <translation type="unfinished"></translation>
     </message>
     <message>
         <location filename="../meinstall.ui" line="1569"/>
         <source>BENBI</source>
-<<<<<<< HEAD
-        <translation type="unfinished"></translation>
-=======
-        <translation>BENBI</translation>
->>>>>>> 9d612e65
+        <translation type="unfinished"></translation>
     </message>
     <message>
         <location filename="../meinstall.ui" line="1583"/>
@@ -1787,20 +1525,12 @@
     <message>
         <location filename="../meinstall.ui" line="1624"/>
         <source>random</source>
-<<<<<<< HEAD
-        <translation type="unfinished"></translation>
-=======
-        <translation>random</translation>
->>>>>>> 9d612e65
+        <translation type="unfinished"></translation>
     </message>
     <message>
         <location filename="../meinstall.ui" line="1629"/>
         <source>urandom</source>
-<<<<<<< HEAD
-        <translation type="unfinished"></translation>
-=======
-        <translation>urandom</translation>
->>>>>>> 9d612e65
+        <translation type="unfinished"></translation>
     </message>
     <message>
         <source>3. Installation in progress</source>
@@ -1828,16 +1558,7 @@
     </message>
     <message>
         <source>4. Select Boot Method</source>
-<<<<<<< HEAD
         <translation type="vanished">4. Selecionar Método de Arranque</translation>
-=======
-        <translation>4. Selecionar Método de Arranque</translation>
-    </message>
-    <message>
-        <location filename="meinstall.ui" line="1959"/>
-        <source>Partition to use:</source>
-        <translation>Partição a usar:</translation>
->>>>>>> 9d612e65
     </message>
     <message>
         <location filename="../meinstall.ui" line="1940"/>
@@ -1886,16 +1607,12 @@
     <message>
         <location filename="../meinstall.ui" line="1817"/>
         <source>PBR</source>
-<<<<<<< HEAD
         <translation type="unfinished"></translation>
     </message>
     <message>
         <location filename="../meinstall.ui" line="1839"/>
         <source>Location to install on:</source>
         <translation type="unfinished"></translation>
-=======
-        <translation>PBR</translation>
->>>>>>> 9d612e65
     </message>
     <message>
         <location filename="../meinstall.ui" line="1990"/>

/****************************************************************************
 *  Copyright (C) 2003-2010 by Warren Woodford
 *  Heavily edited, with permision, by anticapitalista for antiX 2011-2014.
 *  Heavily revised by dolphin oracle, adrian, and anticaptialista 2018.
 *  Major GUI update and user experience improvements by AK-47 2019.
 *   Licensed under the Apache License, Version 2.0 (the "License");
 *   you may not use this file except in compliance with the License.
 *   You may obtain a copy of the License at
 *
 *       http://www.apache.org/licenses/LICENSE-2.0
 *
 *   Unless required by applicable law or agreed to in writing, software
 *   distributed under the License is distributed on an "AS IS" BASIS,
 *   WITHOUT WARRANTIES OR CONDITIONS OF ANY KIND, either express or implied.
 *   See the License for the specific language governing permissions and
 *   limitations under the License.
 ****************************************************************************/

#include <cstdlib>
#include <algorithm>
#include <utility>
#include <fcntl.h>
#include <unistd.h>
#include <dirent.h>
#include <sys/stat.h>
#include <sys/types.h>
#include <sys/sysinfo.h>

#include <QCommandLineParser>
#include <QProcess>
#include <QProcessEnvironment>
#include <QFile>
#include <QFileInfo>
#include <QTimer>
#include <QToolTip>
#include <QPainter>
#include <QMessageBox>
#include <QDebug>

#include "msettings.h"
#include "checkmd5.h"
#include "partman.h"
#include "autopart.h"
#include "replacer.h"
#include "base.h"
#include "oobe.h"
#include "bootman.h"
#include "swapman.h"

#include "version.h"
#include "minstall.h"

enum Step {
    SPLASH,
    TERMS,
    DISK,
    REPLACE,
    PARTITIONS,
    ENCRYPTION,
    CONFIRM,
    BOOT,
    SERVICES,
    NETWORK,
    LOCALIZATION,
    USER_ACCOUNTS,
    OLD_HOME,
    PROGRESS,
    END
};

MInstall::MInstall(MIni &acfg, const QCommandLineParser &args, const QString &cfgfile) noexcept
    : proc(this), appConf(acfg), appArgs(args), configFile(cfgfile)
{
    appConf.setSection("GUI");
    setWindowIcon(QIcon(appConf.getString("Logo", "/usr/share/gazelle-installer-data/logo.png")));
    helpBackdrop = appConf.getString("HelpBackdrop", "/usr/share/gazelle-installer-data/backdrop-textbox.png");
    appConf.setSection();
    gui.setupUi(this);
    gui.listLog->addItem("Version " VERSION);
    proc.setupUI(gui.listLog, gui.progInstall);
    setWindowFlags(Qt::Window); // for the close, min and max buttons
    gui.textHelp->installEventFilter(this);
    gui.boxInstall->hide();

    modeOOBE = args.isSet("oobe");
    pretend = args.isSet("pretend");
    if (!modeOOBE) {
        automatic = args.isSet("auto");
        oem = args.isSet("oem");
        mountkeep = args.isSet("mount-keep");
    } else {
        automatic = oem = false;
        gui.pushClose->setText(tr("Shutdown"));
    }

    // setup system variables
    PROJECTNAME = appConf.getString("Name");
    PROJECTSHORTNAME = appConf.getString("ShortName");
    PROJECTVERSION = appConf.getString("Version");
    appConf.setSection("Links");
    PROJECTURL = appConf.getString("Website");
    PROJECTFORUM = appConf.getString("Forum");
    appConf.setSection();

    gotoPage(Step::SPLASH);

    // ensure the help widgets are displayed correctly when started
    // Qt will delete the heap-allocated event object when posted
    qApp->postEvent(this, new QEvent(QEvent::PaletteChange));
    QTimer::singleShot(0, this, [this]() noexcept {
        try {
            startup();
            phase = PH_READY;
        } catch (const char *msg) {
            proc.unhalt();
            const bool closenow = (!msg || !*msg);
            if(!closenow) {
                proc.log(QStringLiteral("FAILED START - ") + msg, MProcess::LOG_FAIL);
                gui.labelSplash->setText(tr(msg));
            }
            abortEndUI(closenow);
        }
    });
}

MInstall::~MInstall() {
    if (oobe) delete oobe;
    if (base) delete base;
    if (bootman) delete bootman;
    if (swapman) delete swapman;
    if (partman) delete partman;
    if (autopart) delete autopart;
    if (throbber) delete throbber;
    if (passCrypto) delete passCrypto;
}

// meant to be run after the installer becomes visible
void MInstall::startup()
{
    proc.log(__PRETTY_FUNCTION__, MProcess::LOG_MARKER);
    connect(gui.pushClose, &QPushButton::clicked, this, &MInstall::close);
    connect(gui.progInstall, &QProgressBar::valueChanged, this, &MInstall::progressUpdate);
    // Lambda slots
    connect(gui.pushBack, &QPushButton::clicked, this, [this]() noexcept {
        gotoPage(gui.widgetStack->currentIndex() - 1);
    });
    connect(gui.pushNext, &QPushButton::clicked, this, [this]() noexcept {
        gotoPage(gui.widgetStack->currentIndex() + 1);
    });
    connect(gui.pushAbort, &QPushButton::clicked, this, [this]() noexcept {
        abortUI(true, false);
    });
    connect(gui.pushServices, &QPushButton::clicked, this, [this]() noexcept {
        gotoPage(Step::SERVICES);
    });

    if (!modeOOBE) {
        // Check for a bad combination, like 32-bit ISO and 64-bit UEFI.
        if (proc.detectEFI(true)==64 && proc.detectArch()=="i686") {
            const int ans = QMessageBox::question(this, windowTitle(),
                tr("You are running 32bit OS started in 64 bit UEFI mode, the system will not"
                    " be able to boot unless you select Legacy Boot or similar at restart.\n"
                    "We recommend you quit now and restart in Legacy Boot\n\n"
                    "Do you want to continue the installation?"), QMessageBox::Yes, QMessageBox::No);
            if (ans != QMessageBox::Yes) exit(EXIT_FAILURE);
        }

        // Log live boot command line, looking for the "checkmd5" option.
        bool nocheck = pretend;
        QFile fileCLine("/live/config/proc-cmdline");
        if (fileCLine.open(QFile::ReadOnly | QFile::Text)) {
            QByteArray data = fileCLine.readAll();
            nocheck = data.contains("checkmd5\n");
            proc.log("Live boot: " + data.simplified());
            fileCLine.close();
        }
        // Check the installation media for errors (skip if not required).
        if (appArgs.isSet("media-check")) nocheck = false;
        else if (appArgs.isSet("no-media-check")) nocheck = true;
        if(nocheck) proc.log("No media check");
        else {
            checkmd5 = new CheckMD5(proc, gui.labelSplash);
            checkmd5->check(); // Must be separate from constructor for halt() to work.
            delete checkmd5;
            checkmd5 = nullptr;
        }

        partman = new PartMan(proc, gui, appConf, appArgs);
        base = new Base(proc, *partman, appConf, appArgs);
        bootman = new BootMan(proc, *partman, gui, appConf, appArgs);
        swapman = new SwapMan(proc, *partman, gui);
        autopart = new AutoPart(proc, partman, gui, appConf);
        partman->autopart = autopart;
        replacer = new Replacer(proc, partman, gui, appConf);
        connect(gui.radioEntireDisk, &QRadioButton::toggled, gui.boxAutoPart, &QGroupBox::setEnabled);
        gui.labelConfirm->setText(tr("The %1 installer will now perform the requested actions.").arg(PROJECTNAME)
            + "<br/><img src=':/dialog-warning'/>" + tr("These actions cannot be undone. Do you want to continue?")
            + "<img src=':/dialog-warning'/>");

        // set some distro-centric text
        QString link_block;
        appConf.setSection("Links");
        const QStringList &links = appConf.getKeys();
        for (const QString &link : links) {
            link_block += "\n\n" + tr(link.toUtf8().constData()) + ": " + appConf.getString(link);
        }
        appConf.setSection();
        gui.textReminders->setPlainText(tr("Support %1\n\n"
            "%1 is supported by people like you. Some help others at the support forum - %2,"
            " or translate help files into different languages, or make suggestions,"
            " write documentation, or help test new software.").arg(PROJECTNAME, PROJECTFORUM)
            + "\n" + link_block);

        // Password box setup
        passCrypto = new PassEdit(gui.textCryptoPass, gui.textCryptoPass2, 1, this);
        connect(passCrypto, &PassEdit::validationChanged, gui.pushNext, &QPushButton::setEnabled);
    }

    setupkeyboardbutton();
    connect(gui.pushSetKeyboard, &QPushButton::clicked, this, &MInstall::runKeyboardSetup);

    oobe = new Oobe(proc, gui, this, appConf, oem, modeOOBE);

    if (modeOOBE) manageConfig(CONFIG_LOAD2);
    else {
        // Build disk widgets
        partman->scan();
        autopart->scan();
        replacer->scan();
        if (gui.comboDisk->count() > 0) {
            gui.comboDisk->setCurrentIndex(0);
            gui.radioEntireDisk->setChecked(true);
            for (PartMan::Iterator it(*partman); *it; it.next()) {
                if ((*it)->isVolume()) {
                    // found at least one partition
                    gui.radioCustomPart->setChecked(true);
                    break;
                }
            }
        } else {
            gui.radioEntireDisk->setEnabled(false);
            gui.boxAutoPart->setEnabled(false);
            gui.radioCustomPart->setChecked(true);
        }
        // Override with whatever is in the config.
        manageConfig(CONFIG_LOAD1);
        // Hibernation check box (regular install).
        gui.checkHibernationReg->setChecked(gui.checkHibernation->isChecked());
        connect(gui.checkHibernationReg, &QCheckBox::clicked, gui.checkHibernation, &QCheckBox::setChecked);
    }
    oobe->stashServices(true);

    gui.textCopyright->setPlainText(tr("%1 is an independent Linux distribution based on Debian Stable.\n\n"
        "%1 uses some components from MEPIS Linux which are released under an Apache free license."
        " Some MEPIS components have been modified for %1.\n\nEnjoy using %1").arg(PROJECTNAME));
    gotoPage(Step::TERMS);
}

void MInstall::splashSetThrobber(bool active) noexcept
{
    if (active) {
        if (throbber) return;
        gui.labelSplash->installEventFilter(this);
        throbber = new QTimer(this);
        connect(throbber, &QTimer::timeout, this, [this]() noexcept {
            ++throbPos;
            gui.labelSplash->update();
        });
        throbber->start(120);
    } else {
        if (!throbber) return;
        delete throbber;
        throbber = nullptr;
        gui.labelSplash->removeEventFilter(this);
    }
    gui.labelSplash->update();
}

// turn auto-mount off and on
void MInstall::setupAutoMount(bool enabled)
{
    proc.log(__PRETTY_FUNCTION__, MProcess::LOG_MARKER);

    if (autoMountEnabled == enabled) return;
    // check if the systemctl program is present
    bool have_sysctl = false;
    const QStringList &envpath = QProcessEnvironment::systemEnvironment().value("PATH").split(':');
    for (const QString &path : envpath) {
        if (QFileInfo(path + "/systemctl").isExecutable()) {
            have_sysctl = true;
            break;
        }
    }
    // check if udisksd is running.
    bool udisksd_running = false;
    if (proc.shell("ps -e | grep 'udisksd'")) udisksd_running = true;
    // create a list of rules files that are being temporarily overridden
    QStringList udev_temp_mdadm_rules;
    if (QFileInfo("/run/udev").isDir()) {
        proc.shell("grep -El '^[^#].*mdadm (-I|--incremental)' /lib/udev/rules.d/*", nullptr, true);
        udev_temp_mdadm_rules = proc.readOutLines();
        for (QString &rule : udev_temp_mdadm_rules) {
            rule.replace("/lib/udev", "/run/udev");
        }
    }

    // auto-mount setup
    if (!enabled) {
        // disable auto-mount
        if (have_sysctl) {
            // Use systemctl to prevent automount by masking currently unmasked mount points
            proc.shell("systemctl list-units --full --all -t mount --no-legend 2>/dev/null"
                " | grep -v masked | cut -f1 -d' ' | grep -Ev '^(dev-hugepages|dev-mqueue|proc-sys-fs-binfmt_misc"
                    "|run-user-.*-gvfs|sys-fs-fuse-connections|sys-kernel-config|sys-kernel-debug)'", nullptr, true);
            const QStringList &maskedMounts = proc.readOutLines();
            if (!maskedMounts.isEmpty()) {
                proc.exec("systemctl", QStringList({"--runtime", "mask", "--quiet", "--"}) + maskedMounts);
            }
        }
        // create temporary blank overrides for all udev rules which
        // automatically start Linux Software RAID array members
        proc.mkpath("/run/udev/rules.d");
        for (const QString &rule : std::as_const(udev_temp_mdadm_rules)) {
            proc.exec("touch", {rule});
        }

        if (udisksd_running) {
            proc.shell("echo 'SUBSYSTEM==\"block\", ENV{UDISKS_IGNORE}=\"1\"' > /run/udev/rules.d/91-mx-udisks-inhibit.rules");
            proc.exec("udevadm", {"control", "--reload"});
            proc.exec("udevadm", {"trigger", "--subsystem-match=block"});
        }
    } else {
        // enable auto-mount
        if (udisksd_running) {
            proc.exec("rm", {"-f", "/run/udev/rules.d/91-mx-udisks-inhibit.rules"});
            proc.exec("udevadm", {"control", "--reload"});
            // For partitions to appear in the file manager.
            proc.exec("service", {"udev", "stop"});
            proc.exec("service", {"udev", "start"});
        }
        // clear the rules that were temporarily overridden
        for (const QString &rule : std::as_const(udev_temp_mdadm_rules)) {
            proc.shell("rm -f " + rule); // TODO: check if each rule is a single file name.
        }

        // Use systemctl to restore that status of any mount points changed above
        if (have_sysctl && !listMaskedMounts.isEmpty()) {
            proc.shell("systemctl --runtime unmask --quiet -- $MOUNTLIST");
        }
    }
    autoMountEnabled = enabled;
}

// process the next phase of installation if possible
void MInstall::processNextPhase() noexcept
{
    try {
        gui.widgetStack->setEnabled(true);
        if (proc.halted()) throw ""; // Abortion
        if (pretend) {
            pretendNextPhase();
            return;
        }
        if (!modeOOBE && phase == PH_READY) { // no install started yet
            phase = PH_PREPARING;
            proc.advance(-1, -1);
            proc.status(tr("Preparing to install %1").arg(PROJECTNAME));

            // Start zram swap. In particular, the Argon2id KDF for LUKS uses a lot of memory.
            swapman->setupZRam();

            if (gui.radioEntireDisk->isChecked()) {
                partman->scan();
                PartMan::Device *drive = autopart->selectedDrive();
                if (!drive) throw QT_TR_NOOP("Cannot find selected drive.");
                autopart->buildLayout(drive, autopart->partSize(), gui.checkEncryptAuto->isChecked());
                bootman->buildBootLists(); // Load default boot options
            }
            if (!partman->checkTargetDrivesOK()) throw "";
            autoMountEnabled = true; // disable auto mount by force
            setupAutoMount(false);

            // the core of the installation
            phase = PH_INSTALLING;
            proc.advance(11, partman->countPrepSteps());
            partman->prepStorage();
            base->install();
            if (gui.widgetStack->currentIndex() != Step::PROGRESS) {
                gui.progInstall->setEnabled(false);
                // Using proc.status() prepends the percentage to the text.
                gui.progInstall->setFormat(tr("Paused for required operator input"));
                proc.log(gui.progInstall->format(), MProcess::LOG_STATUS);
                QApplication::beep();
            }
            phase = PH_WAITING_FOR_INFO;
        }
        if (phase == PH_WAITING_FOR_INFO && gui.widgetStack->currentIndex() == Step::PROGRESS) {
            phase = PH_CONFIGURING;
            gui.progInstall->setEnabled(true);
            gui.pushBack->setEnabled(false);

            proc.advance(1, 1);
            proc.status(tr("Setting system configuration"));
            if (oem) oobe->enable();
            oobe->process();
            manageConfig(CONFIG_SAVE);
            proc.exec("sync"); // the sync(2) system call will block the GUI
            QStringList grubextra;
            swapman->install(grubextra);
            bootman->install(grubextra);

            proc.advance(1, 1);
            proc.status(tr("Cleaning up"));
            cleanup();

            phase = PH_FINISHED;
            proc.status(tr("Finished"));
            if (appArgs.isSet("reboot")) {
                proc.shell("/usr/local/bin/persist-config --shutdown --command reboot &");
            }
            if (appArgs.isSet("poweroff")) {
                proc.shell("/usr/local/bin/persist-config --shutdown --command poweroff &");
            }
            gotoPage(Step::END);
        }
        // This OOBE phase is only run under --oobe mode.
        if (modeOOBE && phase == PH_READY) {
            phase = PH_OUT_OF_BOX;
            gui.labelSplash->setText(tr("Configuring system. Please wait."));
            gotoPage(Step::SPLASH);
            oobe->process();
            phase = PH_FINISHED;
            gui.labelSplash->setText(tr("Configuration complete. Restarting system."));
            proc.exec("/usr/sbin/reboot");
        }
    } catch (const char *msg) {
        if (!msg || !msg[0] || abortion) {
            msg = QT_TR_NOOP("The installation was aborted.");
        }
        proc.log("FAILED Phase " + QString::number(phase) + " - " + msg, MProcess::LOG_FAIL);

        const bool closing = (abortion == AB_CLOSING);
        gui.labelSplash->setText(tr(msg));
        abortUI(false, closing);
        proc.unhalt();
        if (!modeOOBE) {
            manageConfig(CONFIG_SAVE);
            cleanup();
        }

        abortion = AB_ABORTED;
        abortEndUI(closing);
    }
}

void MInstall::pretendNextPhase() noexcept
{
    if (phase == PH_READY) {
        if (modeOOBE) phase = PH_FINISHED;
        else {
            phase = PH_INSTALLING;
            proc.status(tr("Pretending to install %1").arg(PROJECTNAME));
            phase = PH_WAITING_FOR_INFO;
        }
    }
    if (phase == PH_WAITING_FOR_INFO && gui.widgetStack->currentIndex() == Step::PROGRESS) {
        manageConfig(CONFIG_SAVE);
        phase = PH_FINISHED;
        gotoPage(Step::END);
    }
}

void MInstall::manageConfig(enum ConfigAction mode) noexcept
{
    if (mode == CONFIG_SAVE) {
        configFile = pretend ? "./minstall.conf" : "/mnt/antiX/etc/minstall.conf";
        QFile::rename(configFile, configFile+".bak");
    }
    MSettings config(configFile, mode==CONFIG_SAVE);

    if (mode == CONFIG_SAVE) {
        config.setString("Version", CODEBASE_VERSION);
        config.setString("Product", PROJECTNAME + " " + PROJECTVERSION);
    }
    if ((mode == CONFIG_SAVE || mode == CONFIG_LOAD1) && !modeOOBE) {
        // Automatic or Manual partitioning
        config.setSection("Storage", gui.pageDisk);
        static constexpr const char *diskChoices[] = {"Drive", "Partitions"};
        QRadioButton *const diskRadios[] = {gui.radioEntireDisk, gui.radioCustomPart};
        config.manageRadios("Target", 2, diskChoices, diskRadios);
        const bool targetIsDrive = gui.radioEntireDisk->isChecked();

        // Storage and partition management
        if(targetIsDrive || mode!=CONFIG_SAVE) autopart->manageConfig(config);
        if (!targetIsDrive || mode!=CONFIG_SAVE) {
            partman->manageConfig(config);
        }

        // Encryption
        config.setSection("Encryption", targetIsDrive ? gui.pageDisk : gui.pagePartitions);
        config.addFilter("Pass");
        if (mode != CONFIG_SAVE) {
            const QString &epass = config.getString("Pass");
            gui.textCryptoPass->setText(epass);
            gui.textCryptoPass2->setText(epass);
        }
    }

    if (!modeOOBE) {
        const bool advanced = gui.radioCustomPart->isChecked();
        if (mode == CONFIG_SAVE || mode == CONFIG_LOAD2) {
            swapman->manageConfig(config, advanced);
            if (advanced) bootman->manageConfig(config);
            oobe->manageConfig(config);
        }
    } else if (mode == CONFIG_LOAD2) {
        oobe->manageConfig(config);
    }

    if (!config.good) {
        QMessageBox::critical(this, windowTitle(),
            tr("Invalid settings found in configuration file (%1)."
               " Please review marked fields as you encounter them.").arg(configFile));
    } else if (mode == CONFIG_SAVE) {
        config.dumpDebug();
        if (!pretend) {
            config.closeAndCopyTo("/etc/minstalled.conf");
            chmod(configFile.toUtf8().constData(), 0600);
        }
    }

}

// logic displaying pages
int MInstall::showPage(int curr, int next) noexcept
{
    if (next == Step::SPLASH) { // Enter splash screen
        gui.boxMain->setCursor(Qt::WaitCursor);
        appConf.setSection("GUI");
        splashSetThrobber(appConf.getBoolean("SplashThrobber", true));
        appConf.setSection();
    } else if (curr == Step::SPLASH) { // Leave splash screen
        gui.labelSplash->clear();
        splashSetThrobber(false);
        gui.boxMain->unsetCursor();
    } else if (curr == Step::TERMS && next > curr) {
        if (modeOOBE) return Step::NETWORK;
    } else if (curr == Step::DISK && next > curr) {
        if (gui.radioEntireDisk->isChecked()) {
            if (!autopart->validate(automatic, PROJECTNAME)) {
                return curr;
            }
            if (gui.checkEncryptAuto->isChecked()) {
                return Step::ENCRYPTION;
            }
            return Step::CONFIRM;
        } else if (gui.radioCustomPart->isChecked()) {
            return Step::PARTITIONS;
        }
<<<<<<< HEAD
    } else if (curr == Step::REPLACE && next > curr) {
        if (!replacer->validate(automatic)) {
            nextFocus = gui.tableExistInst;
=======
    } else if (curr == Step::PARTITIONS && next > curr) {
        gui.treeConfirm->clear();
        if (!partman->validate(automatic)) {
            nextFocus = gui.treePartitions;
            return curr;
        }
        gui.treeConfirm->expandAll();
        if (!pretend && !(base && base->saveHomeBasic())) {
            QMessageBox::critical(this, windowTitle(),
                tr("The data in /home cannot be preserved because"
                    " the required information could not be obtained."));
>>>>>>> 67153b7c
            return curr;
        }
        return Step::CONFIRM;
    } else if (curr == Step::PARTITIONS) {
        if (next > curr) {
            gui.listConfirm->clear();
            if (!partman->validate(automatic)) {
                nextFocus = gui.treePartitions;
                return curr;
            }
            if (!pretend && !(base && base->saveHomeBasic())) {
                QMessageBox::critical(this, windowTitle(),
                    tr("The data in /home cannot be preserved because"
                        " the required information could not be obtained."));
                return curr;
            }
            for (PartMan::Iterator it(*partman); *it; it.next()) {
                if ((*it)->willEncrypt()) {
                    return Step::ENCRYPTION;
                }
            }
            return Step::CONFIRM;
        }
        return Step::DISK;
    } else if (curr == Step::ENCRYPTION && next < curr) {
        if (gui.radioEntireDisk->isChecked()) {
            return Step::DISK;
        }
        return Step::PARTITIONS;
    } else if (curr == Step::CONFIRM) {
        if (next > curr) {
            if (gui.radioEntireDisk->isChecked()) {
                gui.checkHibernation->setChecked(gui.checkHibernationReg->isChecked());
                swapman->setupDefaults();
                manageConfig(CONFIG_LOAD2);
                return oem ? Step::PROGRESS : Step::NETWORK;
            } else {
                bootman->buildBootLists(); // Load default boot options
                swapman->setupDefaults();
                manageConfig(CONFIG_LOAD2);
                return Step::BOOT;
            }
        } else {
            if (gui.radioEntireDisk->isChecked()) {
                return Step::DISK;
            } else if (gui.radioCustomPart->isChecked()) {
                return Step::PARTITIONS;
            } else if (gui.radioReplace->isChecked()) {
                return Step::REPLACE;
            }
        }
    } else if (curr == Step::BOOT && next > curr) {
        return oem ? Step::PROGRESS : Step::NETWORK;
    } else if (curr == Step::NETWORK && next > curr) {
        nextFocus = oobe->validateComputerName();
        if (nextFocus) return curr;
    } else if (curr == Step::NETWORK && next < curr) { // Backward
        if (modeOOBE) return Step::TERMS;
        else return Step::BOOT; // Skip pageServices
    } else if (curr == Step::LOCALIZATION && next > curr) {
        if (!pretend && oobe->haveSnapshotUserAccounts) {
            return Step::PROGRESS; // Skip pageUserAccounts and pageOldHome
        }
    } else if (curr == Step::USER_ACCOUNTS && next > curr) {
        nextFocus = oobe->validateUserInfo(automatic);
        if (nextFocus) return curr;
        // Check for pre-existing /home directory, see if user directory already exists.
        haveOldHome = base && base->homes.contains(gui.textUserName->text());
        if (!haveOldHome) return Step::PROGRESS; // Skip pageOldHome
        else {
            const QString &str = tr("The home directory for %1 already exists.");
            gui.labelOldHome->setText(str.arg(gui.textUserName->text()));
        }
    } else if (curr == Step::OLD_HOME && next < curr) { // Backward
        if (!pretend && oobe->haveSnapshotUserAccounts) {
            return Step::LOCALIZATION; // Skip pageUserAccounts and pageOldHome
        }
    } else if (curr == Step::PROGRESS && next < curr) { // Backward
        if (oem) return Step::BOOT;
        else if (!haveOldHome) {
            // skip pageOldHome
            if (!pretend && oobe->haveSnapshotUserAccounts) {
                return Step::LOCALIZATION;
            }
            return Step::USER_ACCOUNTS;
        }
    } else if (curr == Step::SERVICES) { // Backward or forward
        oobe->stashServices(next > curr);
        return Step::LOCALIZATION; // The page that called pageServices
    }
    return next;
}

void MInstall::pageDisplayed(int next) noexcept
{
    bool enableBack = true, enableNext = true;
    if (!modeOOBE) {
        // progress bar shown only for install and configuration pages.
        gui.boxInstall->setVisible(next >= Step::BOOT && next <= Step::PROGRESS);
        // save the last tip and stop it updating when the progress page is hidden.
        if (next != Step::PROGRESS) ixTipStart = ixTip;
    }

    // This prevents the user accidentally skipping the confirmation.
    gui.pushNext->setDefault(next != Step::CONFIRM);

    switch (next) {
    case Step::SPLASH:
        if (phase > PH_READY) break;
        [[fallthrough]];
    case Step::TERMS:
        gui.textHelp->setText("<p><b>" + tr("General Instructions") + "</b><br/>"
            + (modeOOBE ? "" : (tr("BEFORE PROCEEDING, CLOSE ALL OTHER APPLICATIONS.") + "</p><p>"))
            + tr("On each page, please read the instructions, make your selections, and then click on Next when you are ready to proceed."
                " You will be prompted for confirmation before any destructive actions are performed.") + "</p>"
            + "<p><b>" + tr("Limitations") + "</b><br/>"
            + tr("Remember, this software is provided AS-IS with no warranty what-so-ever."
                " It is solely your responsibility to backup your data before proceeding.") + "</p>");
        break;
    case Step::DISK:
        gui.textHelp->setText("<p><b>" + tr("Installation Options") + "</b><br/>"
            + tr("If you are running Mac OS or Windows OS (from Vista onwards), you may have to use that system's software to set up partitions and boot manager before installing.") + "</p>"
            "<p><b>" + tr("Using the root-home space slider") + "</b><br/>"
            + tr("The drive can be divided into separate system (root) and user data (home) partitions using the slider.") + "</p>"
            "<p>" + tr("The <b>root</b> partition will contain the operating system and applications.") + "<br/>"
            + tr("The <b>home</b> partition will contain the data of all users, such as their settings, files, documents, pictures, music, videos, etc.") + "</p>"
            "<p>" + tr("Move the slider to the right to increase the space for <b>root</b>. Move it to the left to increase the space for <b>home</b>.") + "<br/>"
            + tr("Move the slider all the way to the right if you want both root and home on the same partition.") + "</p>"
            "<p>" + tr("Keeping the home directory in a separate partition improves the reliability of operating system upgrades. It also makes backing up and recovery easier."
                " This can also improve overall performance by constraining the system files to a defined portion of the drive.") + "</p>"
            "<p><b>" + tr("Encryption") + "</b><br/>"
            + tr("Encryption is possible via LUKS. A password is required.") + "</p>"
            "<p>" + tr("A separate unencrypted boot partition is required.") + "</p>"
            "<p>" + tr("When encryption is used with autoinstall, the separate boot partition will be automatically created.") + "</p>"
            "<p><b>" + tr("Using a custom disk layout") + "</b><br/>"
            + tr("If you need more control over where %1 is installed to, select \"<b>%2</b>\" and click <b>Next</b>."
                " On the next page, you will then be able to select and configure the storage devices and"
                " partitions you need.").arg(PROJECTNAME, gui.radioCustomPart->text().remove('&')) + "</p>");
        break;

    case Step::REPLACE:
        gui.textHelp->setText("<p><b>" + tr("Replace existing installation") + "</b><br/>"
            + tr("If you have an existing installation, you can use this function to replace it with a fresh installation.") + "</p>"
            "<p>" + tr("This is particularly useful if you are upgrading from a previous version and want to preserve your data.") + "<br/>"
            + tr("There is no guarantee of this working successfully. Ensure you have a good working backup of all important data before continuing.") + "</p>");

        if(gui.tableExistInst->rowCount() <= 0) {
            replacer->scan(true);
        }
        break;

    case Step::PARTITIONS:
        gui.textHelp->setText("<p><b>" + tr("Choose Partitions") + "</b><br/>"
            + tr("The partition list allows you to choose what partitions are used for this installation.") + "</p>"
            "<p>" + tr("<i>Device</i> - This is the block device name that is, or will be, assigned to the created partition.") + "</p>"
            "<p>" + tr("<i>Size</i> - The size of the partition. This can only be changed on a new layout.") + "</p>"
            "<p>" + tr("<i>Use For</i> - To use this partition in an installation, you must select something here.")
            + "<table border='1'>"
            "<tr><td>FORMAT</td><td>" + tr("Format without mounting") + "</td></tr>"
            "<tr><td>BIOS-GRUB</td><td>" + tr("BIOS Boot GPT partition for GRUB") + "</td></tr>"
            "<tr><td>ESP</td><td rowspan='2'>" + tr("EFI System Partition") + "</td></tr>"
            "<tr><td>/boot/efi</td></tr>"
            "<tr><td>/boot</td><td>" + tr("Boot manager") + "</td></tr>"
            "<tr><td>/</td><td>" + tr("System root") + "</td></tr>"
            "<tr><td>/home</td><td>" + tr("User data") + "</td></tr>"
            "<tr><td>/usr</td><td>" + tr("Static data") + "</td></tr>"
            "<tr><td>/var</td><td>" + tr("Variable data") + "</td></tr>"
            "<tr><td>/tmp</td><td>" + tr("Temporary files") + "</td></tr>"
            "<tr><td>/swap</td><td>" + tr("Swap files") + "</td></tr>"
            "<tr><td>SWAP</td><td>" + tr("Swap partition") + "</td></tr>"
            "</table>"
            + tr("In addition to the above, you can also type your own mount point. Custom mount points must start with a slash (\"/\").") + "</p>"
            "<p>" + tr("<i>Label</i> - The label that is assigned to the partition once it has been formatted.") + "</p>"
            "<p>" + tr("<i>Encrypt</i> - Use LUKS encryption for this partition. The password applies to all partitions selected for encryption.") + "</p>"
            "<p>" + tr("<i>Format</i> - This is the partition's format. Available formats depend on what the partition is used for."
                " When working with an existing layout, you may be able to preserve the format of the partition by selecting <b>Preserve</b>.") + "<br/>"
            + tr("Selecting <b>Preserve /home</b> for the root partition preserves the contents of the /home directory, deleting everything else."
                " This option can only be used when /home is on the same partition as the root partition.") + "</p>"
            "<p>" + tr("The ext2, ext3, ext4, jfs, xfs and btrfs Linux filesystems are supported and ext4 is recommended.") + "</p>"
            "<p>" + tr("<i>Check</i> - Check and correct for bad blocks on the drive (not supported for all formats)."
                " This is very time consuming, so you may want to skip this step unless you suspect that your drive has bad blocks.") + "</p>"
            "<p>" + tr("<i>Mount Options</i> - This specifies mounting options that will be used for this partition.") + "</p>"
            "<p>" + tr("<i>Dump</i> - Instructs the dump utility to include this partition in the backup.") + "</p>"
            "<p>" + tr("<i>Pass</i> - The sequence in which this file system is to be checked at boot. If zero, the file system is not checked.") + "</p>"
            "<p><b>" + tr("Menus and actions") + "</b><br/>"
            + tr("A variety of actions are available by right-clicking any drive or partition item in the list.") + "<br/>"
            + tr("The buttons to the right of the list can also be used to manipulate the entries.") + "</p>"
            "<p>" + tr("The installer cannot modify the layout already on the drive."
                " To create a custom layout, mark the drive for a new layout with the <b>New layout</b> menu action"
                " or button (%1). This clears the existing layout.").arg("<img src=':/edit-clear-all'/>") + "</p>"
            "<p><b>" + tr("Basic layout requirements") + "</b><br/>"
            + tr("%1 requires a root partition. The swap partition is optional but highly recommended."
                " If you want to use the Suspend-to-Disk feature of %1, you will need a swap partition that is larger than your physical memory size.").arg(PROJECTNAME) + "</p>"
            "<p>" + tr("If you choose a separate /home partition it will be easier for you to upgrade in the future,"
                " but this will not be possible if you are upgrading from an installation that does not have a separate home partition.") + "</p>"
            "<p><b>" + tr("Active partition") + "</b><br/>"
            + tr("For the installed operating system to boot, the appropriate partition (usually the boot or root partition) must be the marked as active.") + "</p>"
            "<p>" + tr("The active partition of a drive can be chosen using the <b>Active partition</b> menu action.") + "<br/>"
            + tr("A partition with an asterisk (*) next to its device name is, or will become, the active partition.") + "</p>"
            "<p><b>" + tr("EFI System Partition") + "</b><br/>"
            + tr("If your system uses the Extensible Firmware Interface (EFI), a partition known as the EFI System Partition (ESP) is required for the system to boot.") + "<br/>"
            + tr("These systems do not require any partition marked as Active, but instead require a partition formatted with a FAT file system, marked as an ESP.") + "<br/>"
            + tr("Most systems built within the last 10 years use EFI.") + "</p>"
            "<p><b>" + tr("Boot partition") + "</b><br/>"
            + tr("This partition is generally only required for root partitions on virtual devices such as encrypted, LVM or software RAID volumes.") + "<br/>"
            + tr("It contains a basic kernel and drivers used to access the encrypted disk or virtual devices.") + "</p>"
            "<p><b>" + tr("BIOS-GRUB partition") + "</b><br/>"
            + tr("When using a GPT-formatted drive on a non-EFI system, a 1MB BIOS boot partition is required when using GRUB.") + "</p>"
            "<p><b>" + tr("Need help creating a layout?") + "</b><br/>"
            + tr("Just right-click on a drive and select <b>Layout Builder</b> from the menu. This can create a layout similar to that of the regular install.") + "</p>"
            "<p><b>" + tr("Upgrading") + "</b><br/>"
            + tr("To upgrade from an existing Linux installation, select the same home partition as before and select <b>Preserve</b> as the format.") + "</p>"
            "<p>" + tr("If you do not use a separate home partition, select <b>Preserve /home</b> on the root file system entry to preserve the existing /home directory located on your root partition."
                " The installer will only preserve /home, and will delete everything else. As a result, the installation will take much longer than usual.") + "</p>"
            "<p><b>" + tr("Preferred Filesystem Type") + "</b><br/>"
            + tr("For %1, you may choose to format the partitions as ext2, ext3, ext4, f2fs, jfs, xfs or btrfs.").arg(PROJECTNAME) + "</p>"
            "<p>" + tr("Additional compression options are available for drives using btrfs."
                " Lzo is fast, but the compression is lower. Zlib is slower, with higher compression.") + "</p>"
            "<p><b>" + tr("System partition management tool") + "</b><br/>"
            + tr("For more control over the drive layouts (such as modifying the existing layout on a disk), click the"
                " partition management button (%1). This will run the operating system's partition management tool,"
                " which will allow you to create the exact layout you need.").arg("<img src=':/partitionmanager'/>") + "</p>"
            "<p><b>" + tr("Encryption") + "</b><br/>"
            + tr("Encryption is possible via LUKS. A password is required.") + "</p>"
            "<p>" + tr("A separate unencrypted boot partition is required.") + "</p>"
            "<p>" + tr("To preserve an encrypted partition, right-click on it and select <b>Unlock</b>. In the dialog that appears, enter a name for the virtual device and the password."
                " When the device is unlocked, the name you chose will appear under <i>Virtual Devices</i>, with similar options to that of a regular partition.") + "</p><p>"
            + tr("For the encrypted partition to be unlocked at boot, it needs to be added to the crypttab file. Use the <b>Add to crypttab</b> menu action to do this.") + "</p>"
            "<p><b>" + tr("Other partitions") + "</b><br/>"
            + tr("The installer allows other partitions to be created or used for other purposes, however be mindful that older systems cannot handle drives with more than 4 partitions.") + "</p>"
            "<p><b>" + tr("Subvolumes") + "</b><br/>"
            + tr("Some file systems, such as Btrfs, support multiple subvolumes in a single partition."
                " These are not physical subdivisions, and so their order does not matter.") + "<br/>"
            + tr("Use the <b>Scan subvolumes</b> menu action to search an existing Btrfs partition for subvolumes."
                " To create a new subvolume, use the <b>New subvolume</b> menu action.") + "</p><p>"
            + tr("Existing subvolumes can be preserved, however the name must remain the same.") + "</p>"
            "<p><b>" + tr("Virtual Devices") + "</b><br/>"
            + tr("If the installer detects any virtual devices such as opened LUKS partitions, LVM logical volumes or software-based RAID volumes, they may be used for the installation.") + "</p>"
            "<p>" + tr("The use of virtual devices (beyond preserving encrypted file systems) is an advanced feature. You may have to edit some files (eg. initramfs, crypttab, fstab) to ensure the virtual devices used are created upon boot.") + "</p>");
        break;

    case Step::ENCRYPTION: // Disk encryption.
        gui.textHelp->setText("<p><b>" + tr("Encryption") + "</b><br/>"
            + ("You have chosen to encrypt at least one volume, and more information is required before continuing.") + "</p>");
        enableNext = passCrypto->valid();
        break;

    case Step::CONFIRM: // Confirmation and review.
        gui.textHelp->setText("<p><b>" + tr("Final Review and Confirmation") + "</b><br/>"
            + tr("Please review this list carefully. This is the last opportunity to check, review and confirm the actions of the installation process before proceeding.") + "</p>");
        if (!automatic) {
            proc.sleep(500, true); // Prevent accidentally skipping the confirmation.
        }
        break;

    case Step::BOOT: // Start of installation.
        gui.textHelp->setText("<p><b>" + tr("Install GRUB for Linux and Windows") + "</b><br/>"
            + tr("%1 uses the GRUB bootloader to boot %1 and Microsoft Windows.").arg(PROJECTNAME) + "</p>"
            "<p>" + tr("By default GRUB is installed in the Master Boot Record (MBR) or ESP (EFI System Partition for 64-bit UEFI boot systems) of your boot drive and replaces the boot loader you were using before. This is normal.") + "</p>"
            "<p>" + tr("If you choose to install GRUB to Partition Boot Record (PBR) instead, then GRUB will be installed at the beginning of the specified partition. This option is for experts only.") + "</p>"
            "<p>" + tr("If you uncheck the Install GRUB box, GRUB will not be installed at this time. This option is for experts only.") + "</p>"
            "<p><b>" + tr("Create a swap file") + "</b><br/>"
            + tr("A swap file is more flexible than a swap partition; it is considerably easier to resize a swap file to adapt to changes in system usage.") + "</p>"
            "<p>" + tr("By default, this is checked if no swap partitions have been set, and unchecked if swap partitions are set. This option should be left untouched, and is for experts only.") + "<br/>"
            + tr("Setting the size to 0 has the same effect as unchecking this option.") + "</p>");

        enableBack = false;
        break;

    case Step::SERVICES:
        gui.textHelp->setText(tr("<p><b>Common Services to Enable</b><br/>Select any of these common services that you might need with your system configuration and the services will be started automatically when you start %1.</p>").arg(PROJECTNAME));
        break;

    case Step::NETWORK:
        gui.textHelp->setText(tr("<p><b>Computer Identity</b><br/>The computer name is a common unique name which will identify your computer if it is on a network. "
                             "The computer domain is unlikely to be used unless your ISP or local network requires it.</p>"
                             "<p>The computer and domain names can contain only alphanumeric characters, dots, hyphens. They cannot contain blank spaces, start or end with hyphens</p>"
                             "<p>The SaMBa Server needs to be activated if you want to use it to share some of your directories or printer "
                             "with a local computer that is running MS-Windows or Mac OSX.</p>"));
        if (modeOOBE) enableBack = true;
        else enableBack = gui.radioCustomPart->isChecked();
        break;

    case Step::LOCALIZATION:
        gui.textHelp->setText("<p><b>" + tr("Localization Defaults") + "</b><br/>"
            + tr("Set the default locale. This will apply unless they are overridden later by the user.") + "</p>"
            "<p><b>" + tr("Configure Clock") + "</b><br/>"
            + tr("If you have an Apple or a pure Unix computer, by default the system clock is set to Greenwich Meridian Time (GMT) or Coordinated Universal Time (UTC)."
                " To change this, check the \"<b>System clock uses local time</b>\" box.") + "</p>"
            "<p>" + tr("The system boots with the timezone preset to GMT/UTC."
                " To change the timezone, after you reboot into the new installation, right click on the clock in the Panel and select Properties.") + "</p>"
            "<p><b>" + tr("Service Settings") + "</b><br/>"
            + tr("Most users should not change the defaults."
                " Users with low-resource computers sometimes want to disable unneeded services in order to keep the RAM usage as low as possible."
                " Make sure you know what you are doing!"));
        break;

    case Step::USER_ACCOUNTS:
        gui.textHelp->setText("<p><b>" + tr("Default User Login") + "</b><br/>"
        + tr("Please enter the name for a new (default) user account that you will use on a daily basis."
            " If needed, you can add other user accounts later with %1 User Manager.").arg(PROJECTNAME) + "</p>"
        "<p><b>" + tr("Root (administrator) account") + "</b><br/>"
        + tr("The root user is similar to the Administrator user in some other operating systems."
            " You should not use the root user as your daily user account.") + "<br/>"
        + tr("The root account is disabled on MX Linux, as administrative tasks are performed with an elevation prompt for the default user.") + "<br/>"
        "<i>" + tr("Enabling the root account is strongly recommended for antiX Linux.") + "</i></p>"
        "<p><b>" + tr("Passwords") + "</b><br/>"
        + tr("Enter a new password for your default user account and for the root account."
            " Each password must be entered twice.") + "</p>"
        "<p><b>" + tr("No passwords") + "</b><br/>"
        + tr("If you want the default user account to have no password, leave its password fields empty."
            " This allows you to log in without requiring a password.") + "<br/>"
        + tr("Obviously, this should only be done in situations where the user account"
            " does not need to be secure, such as a public terminal.") + "</p>");
        if (!nextFocus) nextFocus = gui.textUserName;
        oobe->userPassValidationChanged();
        enableNext = gui.pushNext->isEnabled();
        break;

    case Step::OLD_HOME:
        gui.textHelp->setText("<p><b>" + tr("Old Home Directory") + "</b><br/>"
            + tr("A home directory already exists for the user name you have chosen."
                " This screen allows you to choose what happens to this directory.") + "</p>"
            "<p><b>" + tr("Re-use it for this installation") + "</b><br/>"
            + tr("The old home directory will be used for this user account."
                " This is a good choice when upgrading, and your files and settings will be readily available.") + "</p>"
            "<p><b>" + tr("Rename it and create a new directory") + "</b><br/>"
            + tr("A new home directory will be created for the user, but the old home directory will be renamed."
                " Your files and settings will not be immediately visible in the new installation, but can be accessed using the renamed directory.") + "</p>"
            "<p>" + tr("The old directory will have a number at the end of it, depending on how many times the directory has been renamed before.") + "</p>"
            "<p><b>" + tr("Delete it and create a new directory") + +"</b><br/>"
            + tr("The old home directory will be deleted, and a new one will be created from scratch.") + "<br/>"
            "<b>" + tr("Warning") + "</b>: "
            + tr("All files and settings will be deleted permanently if this option is selected."
                " Your chances of recovering them are low.") + "</p>");
        // disable the Next button if none of the old home options are selected
        oobe->oldHomeToggled();
        // if the Next button is disabled, avoid enabling both Back and Next at the end
        if (!gui.pushNext->isEnabled()) {
            enableBack = true;
            enableNext = false;
        }
        break;

    case Step::PROGRESS:
        gui.textHelp->setText("<p><b>" + tr("Installation in Progress") + "</b><br/>"
            + tr("%1 is installing. For a fresh install, this will probably take 3-20 minutes, depending on the speed of your system and the size of any partitions you are reformatting.").arg(PROJECTNAME)
            + "</p><p>"
            + tr("If you click the Abort button, the installation will be stopped as soon as possible.")
            + "</p><p>"
            + "<b>" + tr("Change settings while you wait") + "</b><br/>"
            + tr("While %1 is being installed, you can click on the <b>Next</b> or <b>Back</b> buttons to enter other information required for the installation.").arg(PROJECTNAME)
            + "</p><p>"
            + tr("Complete these steps at your own pace. The installer will wait for your input if necessary.")
            + "</p>");
        enableBack = !oem || gui.radioCustomPart->isChecked();
        enableNext = false;
        break;

    case Step::END:
        gui.pushClose->setEnabled(false);
        gui.textHelp->setText(tr("<p><b>Congratulations!</b><br/>You have completed the installation of %1</p>"
                             "<p><b>Finding Applications</b><br/>There are hundreds of excellent applications installed with %1 "
                             "The best way to learn about them is to browse through the Menu and try them. "
                             "Many of the apps were developed specifically for the %1 project. "
                             "These are shown in the main menus. "
                             "<p>In addition %1 includes many standard Linux applications that are run only from the command line and therefore do not show up in the Menu.</p>").arg(PROJECTNAME)
                             + "<p><b>" + tr("Enjoy using %1").arg(PROJECTNAME) + "</b></p>");
        break;
    }

    gui.pushBack->setEnabled(enableBack);
    gui.pushNext->setEnabled(enableNext);
}

void MInstall::gotoPage(int next) noexcept
{
    gui.pushBack->setEnabled(false);
    gui.pushNext->setEnabled(false);
    gui.widgetStack->setEnabled(false);
    int curr = gui.widgetStack->currentIndex();
    next = showPage(curr, next);

    // modify ui for standard cases
    gui.pushClose->setHidden(next == 0);
    gui.pushBack->setHidden(next <= 1);
    gui.pushNext->setHidden(next == 0);

    QSize isize = gui.pushNext->iconSize();
    isize.setWidth(isize.height());
    if (next >= Step::END) {
        // entering the last page
        gui.pushBack->hide();
        gui.pushNext->setText(tr("Finish"));
    } else if (next == Step::CONFIRM) {
        isize.setWidth(0);
        gui.pushNext->setText(tr("Start"));
    } else if (next == Step::SERVICES){
        isize.setWidth(0);
        gui.pushNext->setText(tr("OK"));
    } else {
        gui.pushNext->setText(tr("Next"));
    }
    gui.pushNext->setIconSize(isize);
    if (next > Step::END) {
        // finished
        qApp->setOverrideCursor(Qt::WaitCursor);
        if (!pretend && gui.checkExitReboot->isChecked()) {
            proc.shell("/usr/local/bin/persist-config --shutdown --command reboot &");
        }
        qApp->exit(EXIT_SUCCESS);
        return;
    }
    // display the next page
    gui.widgetStack->setCurrentIndex(next);
    qApp->processEvents();

    // anything to do after displaying the page
    pageDisplayed(next);
    gui.widgetStack->setEnabled(true);
    if (nextFocus) {
        nextFocus->setFocus();
        nextFocus = nullptr;
    }

    // automatic installation
    if (automatic) {
        if (!MSettings::isBadWidget(gui.widgetStack->currentWidget()) && next > curr) {
            QTimer::singleShot(0, gui.pushNext, &QPushButton::click);
        } else if (curr!=0) { // failed validation
            automatic = false;
        }
    }

    // process next installation phase
    if (next == Step::BOOT || next == Step::PROGRESS
        || (gui.radioEntireDisk->isChecked() && next == Step::NETWORK)) {
        processNextPhase();
    }
}

/////////////////////////////////////////////////////////////////////////
// event handlers

bool MInstall::eventFilter(QObject *watched, QEvent *event) noexcept
{
    if (event->type() != QEvent::Paint) return false;
    else if (watched == gui.labelSplash) {
        // Setup needed to draw the load indicator.
        QPainter painter(gui.labelSplash);
        painter.setRenderHints(QPainter::Antialiasing);
        const int lW = gui.labelSplash->width(), lH = gui.labelSplash->height();
        painter.translate(lW / 2, lH / 2);
        painter.scale(lW / 200.0, lH / 200.0);
        // Draw the load indicator on the splash screen.
        static constexpr int blades = 12;
        static constexpr qreal angle = 360.0 / blades;
        painter.rotate(angle * throbPos);
        float hue = 1.0, alpha = 0.18;
        const float huestep = std::min(throbPos, 60) / (60.0 * blades);
        static constexpr float alphastep = 0.18 / blades;
        QPen pen;
        pen.setWidth(3);
        pen.setJoinStyle(Qt::MiterJoin);
        for (unsigned int ixi=blades; ixi>0; --ixi) {
            const QColor &color = QColor::fromHsvF(hue, 1.0, 1.0, alpha);
            hue -= huestep, alpha += alphastep;
            painter.setBrush(color);
            pen.setColor(color.darker());
            painter.setPen(pen);
            static constexpr QPoint blade[] = {{-15, -6}, {15, -75}, {0, -93}, {-15, -75}};
            painter.drawConvexPolygon(blade, 4);
            painter.rotate(angle);
        }
    } else if (watched == gui.textHelp) {
        // Draw the help pane backdrop image, which goes through the alpha-channel background.
        QPainter painter(gui.textHelp);
        painter.setRenderHints(QPainter::Antialiasing);
        painter.drawPixmap(gui.textHelp->viewport()->rect(), helpBackdrop, helpBackdrop.rect());
    }
    return false;
}

void MInstall::changeEvent(QEvent *event) noexcept
{
    const QEvent::Type etype = event->type();
    if (etype == QEvent::ApplicationPaletteChange || etype == QEvent::PaletteChange || etype == QEvent::StyleChange) {
        QPalette pal = qApp->palette(gui.textHelp);
        QColor col = pal.color(QPalette::Base);
        col.setAlpha(200);
        pal.setColor(QPalette::Base, col);
        gui.textHelp->setPalette(pal);
        if (autopart) autopart->refresh();
    }
}

void MInstall::closeEvent(QCloseEvent *event) noexcept
{
    if (phase > PH_READY && phase < PH_FINISHED && abortion != AB_ABORTED) {
        // Currently installing, could be pending abortion (but not finished aborting).
        event->ignore();
        abortUI(true, true);
    } else if (modeOOBE) {
        // Shutdown for pending or fully aborted OOBE
        event->ignore();
        gui.labelSplash->clear();
        gotoPage(Step::SPLASH);
        proc.unhalt();
        proc.exec("/usr/sbin/shutdown", {"-hP", "now"});
    } else {
        // Fully aborted installation (but not OOBE).
        event->accept();
        if (phase == PH_STARTUP) proc.halt(true);
        if (checkmd5) checkmd5->halt(true);
    }
}

// Override QDialog::reject() so Escape won't close the window.
void MInstall::reject() noexcept
{
    if (checkmd5) checkmd5->halt();
}

void MInstall::abortUI(bool manual, bool closing) noexcept
{
    // ask for confirmation when installing (except for some steps that don't need confirmation)
    if (abortion != AB_NO_ABORT) return; // Don't abort an abortion.
    else if (phase > PH_READY && phase < PH_FINISHED) {
        if (manual) {
            const QMessageBox::StandardButton rc = QMessageBox::warning(this, QString(),
                tr("The installation and configuration is incomplete.\nDo you really want to stop now?"),
                QMessageBox::Yes | QMessageBox::No, QMessageBox::No);
            if (rc == QMessageBox::No) return;
            proc.log("MANUALLY ABORTED", MProcess::LOG_FAIL);
        }
    }
    // At this point the abortion has not been cancelled.
    abortion = closing ? AB_CLOSING : AB_ABORTING;
    gotoPage(Step::SPLASH);
    proc.halt(true);
    // Early phase bump if waiting on input, to trigger abortion cleanup.
    if (manual && phase == PH_WAITING_FOR_INFO) processNextPhase();
}
void MInstall::abortEndUI(bool closenow) noexcept
{
    if (closenow) qApp->exit(EXIT_FAILURE); // this->close() doesn't work.
    else {
        splashSetThrobber(false);
        gui.boxMain->unsetCursor();
        // Close should be the right button at this stage.
        disconnect(gui.pushNext);
        connect(gui.pushNext, &QPushButton::clicked, this, &MInstall::close);
        gui.pushNext->setText(gui.pushClose->text());
        gui.pushNext->show();
    }
}

// run before closing the app, do some cleanup
void MInstall::cleanup()
{
    proc.log(__PRETTY_FUNCTION__, MProcess::LOG_MARKER);
    if (pretend) return;

    const char *destlog = "/mnt/antiX/var/log/minstall.log";
    QFile::remove(destlog);
    bool ok = QFile::copy("/var/log/minstall.log", destlog);
    if (ok) ok = (chmod(destlog, 0400) == 0);
    if (!ok) proc.log("Failed to copy the installation log to the target.", MProcess::LOG_FAIL);

    proc.exec("rm", {"-rf", "/mnt/antiX/mnt/antiX"});
    if (!mountkeep) partman->clearWorkArea();
    setupAutoMount(true);
}

void MInstall::progressUpdate(int value) noexcept
{
    int newtip = 0;
    if (ixTipStart < 0) {
        ixTipStart = 0; // First invocation of this function.
    } else {
        if (gui.widgetStack->currentIndex() != Step::PROGRESS) {
            iLastProgress = -1;
            return; // No point loading a new tip when will be invisible.
        } else if (iLastProgress < 0) {
            iLastProgress = value; // First invocation since progress page last shown.
        }
        static constexpr int tipcount = 5;
        newtip = tipcount;
        if (ixTipStart < tipcount) {
            int imax = (gui.progInstall->maximum() - iLastProgress) / (tipcount - ixTipStart);
            if (imax != 0) {
                newtip = ixTipStart + (value - iLastProgress) / imax;
            }
        }
        if (newtip == ixTip) {
            return; // No point loading a tip that is already visible.
        }
    }
    ixTip = newtip;

    switch(newtip)
    {
    case 0:
        gui.textTips->setText(tr("<p><b>Getting Help</b><br/>"
                             "Basic information about %1 is at %2.</p><p>"
                             "There are volunteers to help you at the %3 forum, %4</p>"
                             "<p>If you ask for help, please remember to describe your problem and your computer "
                             "in some detail. Usually statements like 'it didn't work' are not helpful.</p>").arg(PROJECTNAME, PROJECTURL, PROJECTSHORTNAME, PROJECTFORUM));
        break;

    case 1:
        gui.textTips->setText(tr("<p><b>Repairing Your Installation</b><br/>"
                             "If %1 stops working from the hard drive, sometimes it's possible to fix the problem by booting from LiveDVD or LiveUSB and running one of the included utilities in %1 or by using one of the regular Linux tools to repair the system.</p>"
                             "<p>You can also use your %1 LiveDVD or LiveUSB to recover data from MS-Windows systems!</p>").arg(PROJECTNAME));
        break;

    case 3:
        gui.textTips->setText(tr("<p><b>Adjusting Your Sound Mixer</b><br/>"
                             " %1 attempts to configure the sound mixer for you but sometimes it will be "
                             "necessary for you to turn up volumes and unmute channels in the mixer "
                             "in order to hear sound.</p> "
                             "<p>The mixer shortcut is located in the menu. Click on it to open the mixer. </p>").arg(PROJECTNAME));
        break;

    case 4:
        gui.textTips->setText(tr("<p><b>Keep Your Copy of %1 up-to-date</b><br/>"
                             "For more information and updates please visit</p><p> %2</p>").arg(PROJECTNAME, PROJECTFORUM));
        break;

    default:
        gui.textTips->setText(tr("<p><b>Special Thanks</b><br/>Thanks to everyone who has chosen to support %1 with their time, money, suggestions, work, praise, ideas, promotion, and/or encouragement.</p>"
                             "<p>Without you there would be no %1.</p>"
                             "<p>%2 Dev Team</p>").arg(PROJECTNAME, PROJECTSHORTNAME));
        break;
    }
}

void MInstall::setupkeyboardbutton() noexcept
{
    const MIni ini("/etc/default/keyboard", MIni::ReadOnly);
    gui.labelKeyboardModel->setText(ini.getString("XKBMODEL"));
    gui.labelKeyboardLayout->setText(ini.getString("XKBLAYOUT"));
    gui.labelKeyboardVariant->setText(ini.getString("XKBVARIANT"));
}

void MInstall::runKeyboardSetup() noexcept
{
    this->setEnabled(false);
    if (proc.shell("command -v  system-keyboard-qt >/dev/null 2>&1")) {
        proc.exec("system-keyboard-qt");
    } else {
        proc.shell("env GTK_THEME='Adwaita' fskbsetting");
    }
    setupkeyboardbutton();
    this->setEnabled(true);
}<|MERGE_RESOLUTION|>--- conflicted
+++ resolved
@@ -375,6 +375,11 @@
                 if (!drive) throw QT_TR_NOOP("Cannot find selected drive.");
                 autopart->buildLayout(drive, autopart->partSize(), gui.checkEncryptAuto->isChecked());
                 bootman->buildBootLists(); // Load default boot options
+            } else if (gui.radioReplace->isChecked()) {
+                if (!replacer->preparePartMan()) {
+                    throw QT_TR_NOOP("Unable to prepare for replacement.");
+                }
+                bootman->buildBootLists(); // Load default boot options
             }
             if (!partman->checkTargetDrivesOK()) throw "";
             autoMountEnabled = true; // disable auto mount by force
@@ -557,33 +562,20 @@
         } else if (gui.radioCustomPart->isChecked()) {
             return Step::PARTITIONS;
         }
-<<<<<<< HEAD
     } else if (curr == Step::REPLACE && next > curr) {
         if (!replacer->validate(automatic)) {
             nextFocus = gui.tableExistInst;
-=======
-    } else if (curr == Step::PARTITIONS && next > curr) {
-        gui.treeConfirm->clear();
-        if (!partman->validate(automatic)) {
-            nextFocus = gui.treePartitions;
-            return curr;
-        }
-        gui.treeConfirm->expandAll();
-        if (!pretend && !(base && base->saveHomeBasic())) {
-            QMessageBox::critical(this, windowTitle(),
-                tr("The data in /home cannot be preserved because"
-                    " the required information could not be obtained."));
->>>>>>> 67153b7c
             return curr;
         }
         return Step::CONFIRM;
     } else if (curr == Step::PARTITIONS) {
         if (next > curr) {
-            gui.listConfirm->clear();
+            gui.treeConfirm->clear();
             if (!partman->validate(automatic)) {
                 nextFocus = gui.treePartitions;
                 return curr;
             }
+            gui.treeConfirm->expandAll();
             if (!pretend && !(base && base->saveHomeBasic())) {
                 QMessageBox::critical(this, windowTitle(),
                     tr("The data in /home cannot be preserved because"
@@ -605,16 +597,16 @@
         return Step::PARTITIONS;
     } else if (curr == Step::CONFIRM) {
         if (next > curr) {
-            if (gui.radioEntireDisk->isChecked()) {
+            if (gui.radioCustomPart->isChecked()) {
+                bootman->buildBootLists(); // Load default boot options
+                swapman->setupDefaults();
+                manageConfig(CONFIG_LOAD2);
+                return Step::BOOT;
+            } else {
                 gui.checkHibernation->setChecked(gui.checkHibernationReg->isChecked());
                 swapman->setupDefaults();
                 manageConfig(CONFIG_LOAD2);
                 return oem ? Step::PROGRESS : Step::NETWORK;
-            } else {
-                bootman->buildBootLists(); // Load default boot options
-                swapman->setupDefaults();
-                manageConfig(CONFIG_LOAD2);
-                return Step::BOOT;
             }
         } else {
             if (gui.radioEntireDisk->isChecked()) {

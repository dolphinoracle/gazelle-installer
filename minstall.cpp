--- conflicted
+++ resolved
@@ -67,15 +67,12 @@
 };
 
 MInstall::MInstall(MIni &acfg, const QCommandLineParser &args, const QString &cfgfile) noexcept
-    : proc(this), appConf(acfg), appArgs(args), configFile(cfgfile),
-<<<<<<< HEAD
-      helpBackdrop(appConf.getString("HELP-BACKDROP-IMAGE", "/usr/share/gazelle-installer-data/backdrop-textbox.png"))
-{
-=======
-    helpBackdrop(appConf.value("GUI/HelpBackdrop", "/usr/share/gazelle-installer-data/backdrop-textbox.png").toString())
-{
-    setWindowIcon(QIcon(appConf.value("GUI/Logo","/usr/share/gazelle-installer-data/logo.png").toString()));
->>>>>>> 646bc017
+    : proc(this), appConf(acfg), appArgs(args), configFile(cfgfile)
+{
+    appConf.setSection("GUI");
+    setWindowIcon(QIcon(appConf.getString("Logo", "/usr/share/gazelle-installer-data/logo.png")));
+    helpBackdrop = appConf.getString("HelpBackdrop", "/usr/share/gazelle-installer-data/backdrop-textbox.png");
+    appConf.setSection();
     gui.setupUi(this);
     gui.listLog->addItem("Version " VERSION);
     proc.setupUI(gui.listLog, gui.progInstall);
@@ -95,24 +92,13 @@
     }
 
     // setup system variables
-<<<<<<< HEAD
-    PROJECTNAME = appConf.getString("PROJECT_NAME");
-    PROJECTSHORTNAME = appConf.getString("PROJECT_SHORTNAME");
-    PROJECTVERSION = appConf.getString("VERSION");
-    PROJECTURL = appConf.getString("PROJECT_URL");
-    PROJECTFORUM = appConf.getString("FORUM_URL");
-
-    //hide save desktop changes checkbox, for pesky desktop environments
-    if (appConf.getBoolean("HIDE_SAVE_DESKTOP_CHANGES_CHECKBOX")){
-        gui.checkSaveDesktop->hide();
-    }
-=======
-    PROJECTNAME = appConf.value("Name").toString();
-    PROJECTSHORTNAME = appConf.value("ShortName").toString();
-    PROJECTVERSION = appConf.value("Version").toString();
-    PROJECTURL = appConf.value("Links/Website").toString();
-    PROJECTFORUM = appConf.value("Links/Forum").toString();
->>>>>>> 646bc017
+    PROJECTNAME = appConf.getString("Name");
+    PROJECTSHORTNAME = appConf.getString("ShortName");
+    PROJECTVERSION = appConf.getString("Version");
+    appConf.setSection("Links");
+    PROJECTURL = appConf.getString("Website");
+    PROJECTFORUM = appConf.getString("Forum");
+    appConf.setSection();
 
     gotoPage(Step::SPLASH);
 
@@ -210,17 +196,12 @@
 
         // set some distro-centric text
         QString link_block;
-<<<<<<< HEAD
-        appConf.beginGroup("LINKS");
+        appConf.setSection("Links");
         const QStringList &links = appConf.getKeys();
-=======
-        appConf.beginGroup("Links");
-        const QStringList &links = appConf.childKeys();
->>>>>>> 646bc017
         for (const QString &link : links) {
             link_block += "\n\n" + tr(link.toUtf8().constData()) + ": " + appConf.getString(link);
         }
-        appConf.endGroup();
+        appConf.setSection();
         gui.textReminders->setPlainText(tr("Support %1\n\n"
             "%1 is supported by people like you. Some help others at the support forum - %2,"
             " or translate help files into different languages, or make suggestions,"
@@ -542,11 +523,9 @@
 {
     if (next == Step::SPLASH) { // Enter splash screen
         gui.boxMain->setCursor(Qt::WaitCursor);
-<<<<<<< HEAD
-        splashSetThrobber(appConf.getBoolean("SPLASH_THROBBER", true));
-=======
-        splashSetThrobber(appConf.value("GUI/SplashThrobber", true).toBool());
->>>>>>> 646bc017
+        appConf.setSection("GUI");
+        splashSetThrobber(appConf.getBoolean("SplashThrobber", true));
+        appConf.setSection();
     } else if (curr == Step::SPLASH) { // Leave splash screen
         gui.labelSplash->clear();
         splashSetThrobber(false);

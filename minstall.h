//
//   Copyright (C) 2003-2009 by Warren Woodford
//   Heavily edited, with permision, by anticapitalista for antiX 2011-2014.
//   Heavily revised by dolphin oracle, adrian, and anticaptialista 2018.
//   Licensed under the Apache License, Version 2.0 (the "License");
//   you may not use this file except in compliance with the License.
//   You may obtain a copy of the License at
//
//       http://www.apache.org/licenses/LICENSE-2.0
//
//   Unless required by applicable law or agreed to in writing, software
//   distributed under the License is distributed on an "AS IS" BASIS,
//   WITHOUT WARRANTIES OR CONDITIONS OF ANY KIND, either express or implied.
//   See the License for the specific language governing permissions and
//   limitations under the License.
//

#include <QCommandLineParser>
#include <QFile>
#include <QMessageBox>
#include <QProcess>
#include <QSettings>
#include <sys/types.h>
#include <sys/stat.h>
#include <unistd.h>
#include <dirent.h>

#include "mprocess.h"
#include "msettings.h"
#include "partman.h"
#include "blockdev.h"
#include "safecache.h"

#include "ui_meinstall.h"

class MInstall : public QDialog, public Ui::MeInstall {
    Q_OBJECT
protected:
    void changeEvent(QEvent *event);
    void resizeEvent(QResizeEvent *);
    void closeEvent(QCloseEvent * event);
    void reject();

public:
    MInstall(const QCommandLineParser &args, const QString &cfgfile);
    ~MInstall();

    // helpers
    bool replaceStringInFile(const QString &oldtext, const QString &newtext, const QString &filepath);

    bool isInsideVB();

    bool installLoader();
    bool makeLinuxPartition(const QString &dev, const QString &type, bool chkBadBlocks, const QString &label);
    bool mountPartition(const QString dev, const QString point, const QString mntops);
    void enableOOBE();
    bool processOOBE();
    bool validateUserInfo();
    bool validateComputerName();
    bool setComputerName();
    bool setUserInfo();
    void buildBootLists();
    void buildServiceList();
    void disablehiberanteinitramfs();
    void makeFstab();
    bool processNextPhase();
    void setLocale();
    void setServices();
    void writeKeyFile();

    bool INSTALL_FROM_ROOT_DEVICE;
    bool POPULATE_MEDIA_MOUNTPOINTS;

    QString DEFAULT_HOSTNAME;
    QString MIN_INSTALL_SIZE;
    QString PREFERRED_MIN_INSTALL_SIZE;
    QString PROJECTFORUM;
    QString PROJECTNAME;
    QString PROJECTSHORTNAME;
    QString PROJECTURL;
    QString PROJECTVERSION;
    QStringList ENABLE_SERVICES;
    bool REMOVE_NOSPLASH;
    QString SQFILE_FULL;


    int showPage(int curr, int next);
    void gotoPage(int next);
    void pageDisplayed(int next);
    void setupkeyboardbutton();
    bool abort(bool onclose);
    void cleanup(bool endclean = true);

private slots:
    void on_mainTabs_currentChanged(int index);

    void on_abortInstallButton_clicked();
    void on_backButton_clicked();
    void on_buttonSetKeyboard_clicked();
    void on_closeButton_clicked();
    void on_nextButton_clicked();
    void on_passwordCheckBox_stateChanged(int);
    void on_qtpartedButton_clicked();
    void on_viewServicesButton_clicked();

    void on_checkBoxEncryptAuto_toggled(bool checked);
    void on_existing_partitionsButton_clicked(bool checked);

    void on_buttonBenchmarkFDE_clicked();
    void on_buttonAdvancedFDE_clicked();
    void on_buttonAdvancedFDECust_clicked();
    void on_comboFDEcipher_currentIndexChanged(const QString &arg1);
    void on_comboFDEchain_currentIndexChanged(const QString &arg1);
    void on_spinFDEkeysize_valueChanged(int i);
    void on_comboFDEivgen_currentIndexChanged(const QString &arg1);

<<<<<<< HEAD
=======
    void on_checkBoxEncryptRoot_toggled(bool checked);
    void on_checkBoxEncryptHome_toggled(bool checked);
    void on_checkBoxEncryptSwap_toggled();

    void on_rootTypeCombo_activated(QString item = "");
    void on_rootCombo_currentIndexChanged(const QString &text);
    void on_homeCombo_currentIndexChanged(const QString &text);
    void on_swapCombo_currentIndexChanged(const QString &text);
    void on_bootCombo_currentIndexChanged(int);

>>>>>>> 7fa87025
    void on_grubCheckBox_toggled(bool checked);
    void on_grubMbrButton_toggled();
    void on_grubPbrButton_toggled();
    void on_grubEspButton_toggled();

    void on_localeCombo_currentIndexChanged(int index);
    void on_cmbTimeArea_currentIndexChanged(int index);

    void on_radioOldHomeUse_toggled(bool);
    void on_radioOldHomeSave_toggled(bool);
    void on_radioOldHomeDelete_toggled(bool);

    void on_progressBar_valueChanged(int value);

private:
    MProcess proc;
    int phase = 0;

    // command line options
    bool brave, pretend, automatic, nocopy, sync, gptoverride;
    bool oem, oobe;
    // configuration management
    MSettings *config = nullptr;
    enum ConfigAction { ConfigSave, ConfigLoadA, ConfigLoadB };

    bool isHomeEncrypted = false;
    bool isRootEncrypted = false;
    bool isSwapEncrypted = false;
    bool uefi = false;
    bool mactest = false;
    bool containsSystemD = false;
    bool isRemasteredDemoPresent = false;

    // source medium
    QString rootSources;
    QString bootSource;
    long long rootSpaceNeeded = 0;
    long long bootSpaceNeeded = 0;

    // auto-mount setup
    QString listMaskedMounts;
    bool autoMountEnabled = true;

    // if these variables are non-zero then the installer formats the partition
    // if they are negative the installer formats an existing partition
    long long rootFormatSize = 0;
    long long homeFormatSize = 0;
    long long swapFormatSize = 0;
    long long bootFormatSize = 0;
    long long espFormatSize = 0;

    QString bootDevice;
    QString swapDevice;
    QString rootDevice;
    QString homeDevice;
    QString espDevice;
    QString biosGrubDevice;

    QWidget *nextFocus = nullptr;
    PartMan partman;
    BlockDeviceList listBlkDevs;
    QStringList listToUnmount;
    QString home_mntops = "defaults";
    QString root_mntops = "defaults";
    QString boot_mntops = "defaults";
    QStringList listHomes;
    SafeCache key;

    // for the tips display
    int ixTip = 0;
    int ixTipStart = -1;
    int iLastProgress = -1;

    // info needed for Phase 2 of the process
    bool canMBR, canPBR, canESP;
    bool haveSamba = false;
    bool haveSnapshotUserAccounts = false;
    bool haveOldHome = false;

    // Advanced Encryption Settings page
    int ixPageRefAdvancedFDE = 0;
    int indexFDEcipher;
    int indexFDEchain;
    int indexFDEivgen;
    int indexFDEivhash;
    int iFDEkeysize;
    int indexFDEhash;
    int indexFDErandom;
    int iFDEroundtime;

    // cached time zone list
    QStringList listTimeZones;

    // slots
    void startup();
    void diskPassValidationChanged(bool valid);
    void userPassValidationChanged();
    // private functions
    void updateCursor(const Qt::CursorShape shape = Qt::ArrowCursor);
    void updatePartitionWidgets();
    void updatePartitionCombos(QComboBox *changed);
    void setupAutoMount(bool enabled);
    bool pretendToInstall(int start, int stop);
    bool saveHomeBasic();
    bool makePartitions();
    bool formatPartitions();
    bool installLinux(const int progend);
    bool copyLinux(const int progend);
    void failUI(const QString &msg);
    void manageConfig(enum ConfigAction mode);
    void stashServices(bool save);
    void stashAdvancedFDE(bool save);
    int selectTimeZone(const QString &zone);
    void clearpartitiontables(const QString &dev);
    bool checkForSnapshot();
    bool checkForRemaster();
    void rsynchomefolder(const QString dpath);
    void changeRemasterdemoToNewUser(const QString dpath);
    void resetBlueman();
};<|MERGE_RESOLUTION|>--- conflicted
+++ resolved
@@ -114,19 +114,6 @@
     void on_spinFDEkeysize_valueChanged(int i);
     void on_comboFDEivgen_currentIndexChanged(const QString &arg1);
 
-<<<<<<< HEAD
-=======
-    void on_checkBoxEncryptRoot_toggled(bool checked);
-    void on_checkBoxEncryptHome_toggled(bool checked);
-    void on_checkBoxEncryptSwap_toggled();
-
-    void on_rootTypeCombo_activated(QString item = "");
-    void on_rootCombo_currentIndexChanged(const QString &text);
-    void on_homeCombo_currentIndexChanged(const QString &text);
-    void on_swapCombo_currentIndexChanged(const QString &text);
-    void on_bootCombo_currentIndexChanged(int);
-
->>>>>>> 7fa87025
     void on_grubCheckBox_toggled(bool checked);
     void on_grubMbrButton_toggled();
     void on_grubPbrButton_toggled();

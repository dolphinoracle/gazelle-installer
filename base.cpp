--- conflicted
+++ resolved
@@ -33,28 +33,17 @@
 
 #define BASE_BLOCK  (4*KB)
 
-<<<<<<< HEAD
-Base::Base(MProcess &mproc, PartMan &pman, const MIni &appConf, const QCommandLineParser &appArgs)
+Base::Base(MProcess &mproc, PartMan &pman, MIni &appConf, const QCommandLineParser &appArgs)
     : proc(mproc), partman(pman)
 {
     pretend = appArgs.isSet("pretend");
-    populateMediaMounts = appConf.getBoolean("POPULATE_MEDIA_MOUNTPOINTS");
+    appConf.setSection("Storage");
+    populateMediaMounts = appConf.getBoolean("PopulateMediaMountPoints");
     sync = appArgs.isSet("sync");
-    bufferRoot = appConf.getInteger("ROOT_BUFFER", 1024) * MB;
-    bufferHome = appConf.getInteger("HOME_BUFFER", 1024) * MB;
-    liveToInstalled = appConf.getString("LIVE_TO_INSTALLED_SCRIPT", "/usr/sbin/live-to-installed");
-=======
-Base::Base(MProcess &mproc, PartMan &pman, QSettings &appConf, const QCommandLineParser &appArgs)
-    : proc(mproc), partman(pman)
-{
-    pretend = appArgs.isSet("pretend");
-    appConf.beginGroup("Storage");
-    populateMediaMounts = appConf.value("PopulateMediaMountPoints").toBool();
-    sync = appArgs.isSet("sync");
-    bufferRoot = appConf.value("RootBuffer", 1024).toLongLong() * MB;
-    bufferHome = appConf.value("HomeBuffer", 1024).toLongLong() * MB;
-    appConf.endGroup();
->>>>>>> 646bc017
+    bufferRoot = appConf.getInteger("RootBuffer", 1024) * MB;
+    bufferHome = appConf.getInteger("HomeBuffer", 1024) * MB;
+    appConf.setSection();
+    liveToInstalled = appConf.getString("LiveToInstalledScript", "/usr/sbin/live-to-installed");
 
     bootSource = "/live/aufs/boot";
     rootSources << "/live/aufs/bin" << "/live/aufs/dev"
@@ -201,12 +190,7 @@
     proc.mkpath("/mnt/antiX/tmp", 01777, true);
     // Fix live setup to install before creating a chroot environment.
     // allow custom live-to-installed script
-<<<<<<< HEAD
     proc.shell(liveToInstalled + " /mnt/antiX");
-=======
-    QString live_to_installed = appConf.value("LiveToInstalledScript", "/usr/sbin/live-to-installed").toString();
-    proc.shell(live_to_installed + " /mnt/antiX");
->>>>>>> 646bc017
     if (!partman.installTabs()) throw sect.failMessage();
     // Create a chroot environment.
     proc.exec("mount", {"--mkdir", "--rbind", "--make-rslave", "/dev", "/mnt/antiX/dev"});
